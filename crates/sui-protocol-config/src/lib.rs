// Copyright (c) Mysten Labs, Inc.
// SPDX-License-Identifier: Apache-2.0

use std::{
    cell::RefCell,
    collections::BTreeSet,
    sync::atomic::{AtomicBool, Ordering},
};

use clap::*;
use move_vm_config::verifier::VerifierConfig;
use serde::{Deserialize, Serialize};
use serde_with::skip_serializing_none;
use sui_protocol_config_macros::{
    ProtocolConfigAccessors, ProtocolConfigFeatureFlagsGetters, ProtocolConfigOverride,
};
use tracing::{info, warn};

/// The minimum and maximum protocol versions supported by this build.
const MIN_PROTOCOL_VERSION: u64 = 1;
const MAX_PROTOCOL_VERSION: u64 = 70;

// Record history of protocol version allocations here:
//
// Version 1: Original version.
// Version 2: Framework changes, including advancing epoch_start_time in safemode.
// Version 3: gas model v2, including all sui conservation fixes. Fix for loaded child object
//            changes, enable package upgrades, add limits on `max_size_written_objects`,
//            `max_size_written_objects_system_tx`
// Version 4: New reward slashing rate. Framework changes to skip stake susbidy when the epoch
//            length is short.
// Version 5: Package upgrade compatibility error fix. New gas cost table. New scoring decision
//            mechanism that includes up to f scoring authorities.
// Version 6: Change to how bytes are charged in the gas meter, increase buffer stake to 0.5f
// Version 7: Disallow adding new abilities to types during package upgrades,
//            disable_invariant_violation_check_in_swap_loc,
//            disable init functions becoming entry,
//            hash module bytes individually before computing package digest.
// Version 8: Disallow changing abilities and type constraints for type parameters in structs
//            during upgrades.
// Version 9: Limit the length of Move idenfitiers to 128.
//            Disallow extraneous module bytes,
//            advance_to_highest_supported_protocol_version,
// Version 10:increase bytecode verifier `max_verifier_meter_ticks_per_function` and
//            `max_meter_ticks_per_module` limits each from 6_000_000 to 16_000_000. sui-system
//            framework changes.
// Version 11: Introduce `std::type_name::get_with_original_ids` to the system frameworks. Bound max depth of values within the VM.
// Version 12: Changes to deepbook in framework to add API for querying marketplace.
//             Change NW Batch to use versioned metadata field.
//             Changes to sui-system package to add PTB-friendly unstake function, and minor cleanup.
// Version 13: System package change deprecating `0xdee9::clob` and `0xdee9::custodian`, replaced by
//             `0xdee9::clob_v2` and `0xdee9::custodian_v2`.
// Version 14: Introduce a config variable to allow charging of computation to be either
//             bucket base or rounding up. The presence of `gas_rounding_step` (or `None`)
//             decides whether rounding is applied or not.
// Version 15: Add reordering of user transactions by gas price after consensus.
//             Add `sui::table_vec::drop` to the framework via a system package upgrade.
// Version 16: Enabled simplified_unwrap_then_delete feature flag, which allows the execution engine
//             to no longer consult the object store when generating unwrapped_then_deleted in the
//             effects; this also allows us to stop including wrapped tombstones in accumulator.
//             Add self-matching prevention for deepbook.
// Version 17: Enable upgraded multisig support.
// Version 18: Introduce execution layer versioning, preserve all existing behaviour in v0.
//             Gas minimum charges moved to be a multiplier over the reference gas price. In this
//             protocol version the multiplier is the same as the lowest bucket of computation
//             such that the minimum transaction cost is the same as the minimum computation
//             bucket.
//             Add a feature flag to indicate the changes semantics of `base_tx_cost_fixed`.
// Version 19: Changes to sui-system package to enable liquid staking.
//             Add limit for total size of events.
//             Increase limit for number of events emitted to 1024.
// Version 20: Enables the flag `narwhal_new_leader_election_schedule` for the new narwhal leader
//             schedule algorithm for enhanced fault tolerance and sets the bad node stake threshold
//             value. Both values are set for all the environments except mainnet.
// Version 21: ZKLogin known providers.
// Version 22: Child object format change.
// Version 23: Enabling the flag `narwhal_new_leader_election_schedule` for the new narwhal leader
//             schedule algorithm for enhanced fault tolerance and sets the bad node stake threshold
//             value for mainnet.
// Version 24: Re-enable simple gas conservation checks.
//             Package publish/upgrade number in a single transaction limited.
//             JWK / authenticator state flags.
// Version 25: Add sui::table_vec::swap and sui::table_vec::swap_remove to system packages.
// Version 26: New gas model version.
//             Add support for receiving objects off of other objects in devnet only.
// Version 28: Add sui::zklogin::verify_zklogin_id and related functions to sui framework.
//             Enable transaction effects v2 in devnet.
// Version 29: Add verify_legacy_zklogin_address flag to sui framework, this add ability to verify
//             transactions from a legacy zklogin address.
// Version 30: Enable Narwhal CertificateV2
//             Add support for random beacon.
//             Enable transaction effects v2 in testnet.
//             Deprecate supported oauth providers from protocol config and rely on node config
//             instead.
//             In execution, has_public_transfer is recomputed when loading the object.
//             Add support for shared obj deletion and receiving objects off of other objects in devnet only.
// Version 31: Add support for shared object deletion in devnet only.
//             Add support for getting object ID referenced by receiving object in sui framework.
//             Create new execution layer version, and preserve previous behavior in v1.
//             Update semantics of `sui::transfer::receive` and add `sui::transfer::public_receive`.
// Version 32: Add delete functions for VerifiedID and VerifiedIssuer.
//             Add sui::token module to sui framework.
//             Enable transfer to object in testnet.
//             Enable Narwhal CertificateV2 on mainnet
//             Make critbit tree and order getters public in deepbook.
// Version 33: Add support for `receiving_object_id` function in framework
//             Hardened OTW check.
//             Enable transfer-to-object in mainnet.
//             Enable shared object deletion in testnet.
//             Enable effects v2 in mainnet.
// Version 34: Framework changes for random beacon.
// Version 35: Add poseidon hash function.
//             Enable coin deny list.
// Version 36: Enable group operations native functions in devnet.
//             Enable shared object deletion in mainnet.
//             Set the consensus accepted transaction size and the included transactions size in the proposed block.
// Version 37: Reject entry functions with mutable Random.
// Version 38: Introduce limits for binary tables size.
// Version 39: Allow skipped epochs for randomness updates.
//             Extra version to fix `test_upgrade_compatibility` simtest.
// Version 40:
// Version 41: Enable group operations native functions in testnet and mainnet (without msm).
// Version 42: Migrate sui framework and related code to Move 2024
// Version 43: Introduce the upper bound delta config for a zklogin signature's max epoch.
//             Introduce an explicit parameter for the tick limit per package (previously this was
//             represented by the parameter for the tick limit per module).
// Version 44: Enable consensus fork detection on mainnet.
//             Switch between Narwhal and Mysticeti consensus in tests, devnet and testnet.
// Version 45: Use tonic networking for Mysticeti consensus.
//             Set min Move binary format version to 6.
//             Enable transactions to be signed with zkLogin inside multisig signature.
//             Add native bridge.
//             Enable native bridge in devnet
//             Enable Leader Scoring & Schedule Change for Mysticeti consensus on testnet.
// Version 46: Enable native bridge in testnet
//             Enable resharing at the same initial shared version.
// Version 47: Deepbook changes (framework update)
// Version 48: Use tonic networking for Mysticeti.
//             Resolve Move abort locations to the package id instead of the runtime module ID.
//             Enable random beacon in testnet.
//             Use new VM when verifying framework packages.
// Version 49: Enable Move enums on devnet.
//             Enable VDF in devnet
//             Enable consensus commit prologue V3 in devnet.
//             Run Mysticeti consensus by default.
// Version 50: Add update_node_url to native bridge,
//             New Move stdlib integer modules
//             Enable checkpoint batching in testnet.
//             Prepose consensus commit prologue in checkpoints.
//             Set number of leaders per round for Mysticeti commits.
// Version 51: Switch to DKG V1.
//             Enable deny list v2 on devnet.
// Version 52: Emit `CommitteeMemberUrlUpdateEvent` when updating bridge node url.
//             std::config native functions.
//             Modified sui-system package to enable withdrawal of stake before it becomes active.
//             Enable soft bundle in devnet and testnet.
//             Core macro visibility in sui core framework.
//             Enable checkpoint batching in mainnet.
//             Enable Mysticeti on mainnet.
//             Enable Leader Scoring & Schedule Change for Mysticeti consensus on mainnet.
//             Turn on count based shared object congestion control in devnet.
//             Enable consensus commit prologue V3 in testnet.
//             Enable enums on testnet.
//             Add support for passkey in devnet.
//             Enable deny list v2 on testnet and mainnet.
// Version 53: Add feature flag to decide whether to attempt to finalize bridge committee
//             Enable consensus commit prologue V3 on testnet.
//             Turn on shared object congestion control in testnet.
//             Update stdlib natives costs
// Version 54: Enable random beacon on mainnet.
//             Enable soft bundle on mainnet.
// Version 55: Enable enums on mainnet.
//             Rethrow serialization type layout errors instead of converting them.
// Version 56: Enable bridge on mainnet.
//             Note: do not use version 56 for any new features.
// Version 57: Reduce minimum number of random beacon shares.
// Version 58: Optimize boolean binops
//             Finalize bridge committee on mainnet.
//             Switch to distributed vote scoring in consensus in devnet
// Version 59: Enable round prober in consensus.
// Version 60: Validation of public inputs for Groth16 verification.
//             Enable configuration of maximum number of type nodes in a type layout.
// Version 61: Switch to distributed vote scoring in consensus in testnet
//             Further reduce minimum number of random beacon shares.
//             Add feature flag for Mysticeti fastpath.
// Version 62: Makes the event's sending module package upgrade-aware.
// Version 63: Enable gas based congestion control in consensus commit.
// Version 64: Revert congestion control change.
// Version 65: Enable distributed vote scoring in mainnet.
// Version 66: Revert distributed vote scoring in mainnet.
//             Framework fix for fungible staking book-keeping.
// Version 67: Re-enable distributed vote scoring in mainnet.
// Version 68: Add G1Uncompressed group to group ops.
//             Update to Move stdlib.
//             Enable gas based congestion control with overage.
//             Further reduce minimum number of random beacon shares.
//             Disallow adding new modules in `deps-only` packages.
// Version 69: Sets number of rounds allowed for fastpath voting in consensus.
//             Enable smart ancestor selection in devnet.
//             Enable G1Uncompressed group in testnet.
// Version 70: Enable probing for accepted rounds in round prober.

#[derive(Copy, Clone, Debug, Hash, Serialize, Deserialize, PartialEq, Eq, PartialOrd, Ord)]
pub struct ProtocolVersion(u64);

impl ProtocolVersion {
    // The minimum and maximum protocol version supported by this binary. Counterintuitively, this constant may
    // change over time as support for old protocol versions is removed from the source. This
    // ensures that when a new network (such as a testnet) is created, its genesis committee will
    // use a protocol version that is actually supported by the binary.
    pub const MIN: Self = Self(MIN_PROTOCOL_VERSION);

    pub const MAX: Self = Self(MAX_PROTOCOL_VERSION);

    #[cfg(not(msim))]
    const MAX_ALLOWED: Self = Self::MAX;

    // We create one additional "fake" version in simulator builds so that we can test upgrades.
    #[cfg(msim)]
    pub const MAX_ALLOWED: Self = Self(MAX_PROTOCOL_VERSION + 1);

    pub fn new(v: u64) -> Self {
        Self(v)
    }

    pub const fn as_u64(&self) -> u64 {
        self.0
    }

    // For serde deserialization - we don't define a Default impl because there isn't a single
    // universally appropriate default value.
    pub fn max() -> Self {
        Self::MAX
    }
}

impl From<u64> for ProtocolVersion {
    fn from(v: u64) -> Self {
        Self::new(v)
    }
}

impl std::ops::Sub<u64> for ProtocolVersion {
    type Output = Self;
    fn sub(self, rhs: u64) -> Self::Output {
        Self::new(self.0 - rhs)
    }
}

impl std::ops::Add<u64> for ProtocolVersion {
    type Output = Self;
    fn add(self, rhs: u64) -> Self::Output {
        Self::new(self.0 + rhs)
    }
}

#[derive(Clone, Serialize, Deserialize, Debug, PartialEq, Copy, PartialOrd, Ord, Eq, ValueEnum)]
pub enum Chain {
    Mainnet,
    Testnet,
    Unknown,
}

impl Default for Chain {
    fn default() -> Self {
        Self::Unknown
    }
}

impl Chain {
    pub fn as_str(self) -> &'static str {
        match self {
            Chain::Mainnet => "mainnet",
            Chain::Testnet => "testnet",
            Chain::Unknown => "unknown",
        }
    }
}

pub struct Error(pub String);

// TODO: There are quite a few non boolean values in the feature flags. We should move them out.
/// Records on/off feature flags that may vary at each protocol version.
#[derive(Default, Clone, Serialize, Deserialize, Debug, ProtocolConfigFeatureFlagsGetters)]
struct FeatureFlags {
    // Add feature flags here, e.g.:
    // new_protocol_feature: bool,
    #[serde(skip_serializing_if = "is_false")]
    package_upgrades: bool,
    // If true, validators will commit to the root state digest
    // in end of epoch checkpoint proposals
    #[serde(skip_serializing_if = "is_false")]
    commit_root_state_digest: bool,
    // Pass epoch start time to advance_epoch safe mode function.
    #[serde(skip_serializing_if = "is_false")]
    advance_epoch_start_time_in_safe_mode: bool,
    // If true, apply the fix to correctly capturing loaded child object versions in execution's
    // object runtime.
    #[serde(skip_serializing_if = "is_false")]
    loaded_child_objects_fixed: bool,
    // If true, treat missing types in the upgraded modules when creating an upgraded package as a
    // compatibility error.
    #[serde(skip_serializing_if = "is_false")]
    missing_type_is_compatibility_error: bool,
    // If true, then the scoring decision mechanism will not get disabled when we do have more than
    // f low scoring authorities, but it will simply flag as low scoring only up to f authorities.
    #[serde(skip_serializing_if = "is_false")]
    scoring_decision_with_validity_cutoff: bool,

    // DEPRECATED: this was an ephemeral feature flag only used by consensus handler, which has now
    // been deployed everywhere.
    #[serde(skip_serializing_if = "is_false")]
    consensus_order_end_of_epoch_last: bool,

    // Disallow adding abilities to types during package upgrades.
    #[serde(skip_serializing_if = "is_false")]
    disallow_adding_abilities_on_upgrade: bool,
    // Disables unnecessary invariant check in the Move VM when swapping the value out of a local
    #[serde(skip_serializing_if = "is_false")]
    disable_invariant_violation_check_in_swap_loc: bool,
    // advance to highest supported protocol version at epoch change, instead of the next consecutive
    // protocol version.
    #[serde(skip_serializing_if = "is_false")]
    advance_to_highest_supported_protocol_version: bool,
    // If true, disallow entry modifiers on entry functions
    #[serde(skip_serializing_if = "is_false")]
    ban_entry_init: bool,
    // If true, hash module bytes individually when calculating package digests for upgrades
    #[serde(skip_serializing_if = "is_false")]
    package_digest_hash_module: bool,
    // If true, disallow changing struct type parameters during package upgrades
    #[serde(skip_serializing_if = "is_false")]
    disallow_change_struct_type_params_on_upgrade: bool,
    // If true, checks no extra bytes in a compiled module
    #[serde(skip_serializing_if = "is_false")]
    no_extraneous_module_bytes: bool,
    // If true, then use the versioned metadata format in narwhal entities.
    #[serde(skip_serializing_if = "is_false")]
    narwhal_versioned_metadata: bool,

    // Enable zklogin auth
    #[serde(skip_serializing_if = "is_false")]
    zklogin_auth: bool,
    // How we order transactions coming out of consensus before sending to execution.
    #[serde(skip_serializing_if = "ConsensusTransactionOrdering::is_none")]
    consensus_transaction_ordering: ConsensusTransactionOrdering,

    // Previously, the unwrapped_then_deleted field in TransactionEffects makes a distinction between
    // whether an object has existed in the store previously (i.e. whether there is a tombstone).
    // Such dependency makes effects generation inefficient, and requires us to include wrapped
    // tombstone in state root hash.
    // To prepare for effects V2, with this flag set to true, we simplify the definition of
    // unwrapped_then_deleted to always include unwrapped then deleted objects,
    // regardless of their previous state in the store.
    #[serde(skip_serializing_if = "is_false")]
    simplified_unwrap_then_delete: bool,
    // Enable upgraded multisig support
    #[serde(skip_serializing_if = "is_false")]
    upgraded_multisig_supported: bool,
    // If true minimum txn charge is a multiplier of the gas price
    #[serde(skip_serializing_if = "is_false")]
    txn_base_cost_as_multiplier: bool,

    // If true, the ability to delete shared objects is in effect
    #[serde(skip_serializing_if = "is_false")]
    shared_object_deletion: bool,

    // If true, then the new algorithm for the leader election schedule will be used
    #[serde(skip_serializing_if = "is_false")]
    narwhal_new_leader_election_schedule: bool,

    // A list of supported OIDC providers that can be used for zklogin.
    #[serde(skip_serializing_if = "is_empty")]
    zklogin_supported_providers: BTreeSet<String>,

    // If true, use the new child object format
    #[serde(skip_serializing_if = "is_false")]
    loaded_child_object_format: bool,

    #[serde(skip_serializing_if = "is_false")]
    enable_jwk_consensus_updates: bool,

    #[serde(skip_serializing_if = "is_false")]
    end_of_epoch_transaction_supported: bool,

    // Perform simple conservation checks keeping into account out of gas scenarios
    // while charging for storage.
    #[serde(skip_serializing_if = "is_false")]
    simple_conservation_checks: bool,

    // If true, use the new child object format type logging
    #[serde(skip_serializing_if = "is_false")]
    loaded_child_object_format_type: bool,

    // Enable receiving sent objects
    #[serde(skip_serializing_if = "is_false")]
    receive_objects: bool,

    // Enable random beacon protocol
    #[serde(skip_serializing_if = "is_false")]
    random_beacon: bool,

    // Enable bridge protocol
    #[serde(skip_serializing_if = "is_false")]
    bridge: bool,

    #[serde(skip_serializing_if = "is_false")]
    enable_effects_v2: bool,

    // If true, then use CertificateV2 in narwhal.
    #[serde(skip_serializing_if = "is_false")]
    narwhal_certificate_v2: bool,

    // If true, allow verify with legacy zklogin address
    #[serde(skip_serializing_if = "is_false")]
    verify_legacy_zklogin_address: bool,

    // Enable throughput aware consensus submission
    #[serde(skip_serializing_if = "is_false")]
    throughput_aware_consensus_submission: bool,

    // If true, recompute has_public_transfer from the type instead of what is stored in the object
    #[serde(skip_serializing_if = "is_false")]
    recompute_has_public_transfer_in_execution: bool,

    // If true, multisig containing zkLogin sig is accepted.
    #[serde(skip_serializing_if = "is_false")]
    accept_zklogin_in_multisig: bool,

    // If true, consensus prologue transaction also includes the consensus output digest.
    // It can be used to detect consensus output folk.
    #[serde(skip_serializing_if = "is_false")]
    include_consensus_digest_in_prologue: bool,

    // If true, use the hardened OTW check
    #[serde(skip_serializing_if = "is_false")]
    hardened_otw_check: bool,

    // If true allow calling receiving_object_id function
    #[serde(skip_serializing_if = "is_false")]
    allow_receiving_object_id: bool,

    // Enable the poseidon hash function
    #[serde(skip_serializing_if = "is_false")]
    enable_poseidon: bool,

    // If true, enable the coin deny list.
    #[serde(skip_serializing_if = "is_false")]
    enable_coin_deny_list: bool,

    // Enable native functions for group operations.
    #[serde(skip_serializing_if = "is_false")]
    enable_group_ops_native_functions: bool,

    // Enable native function for msm.
    #[serde(skip_serializing_if = "is_false")]
    enable_group_ops_native_function_msm: bool,

    // Reject functions with mutable Random.
    #[serde(skip_serializing_if = "is_false")]
    reject_mutable_random_on_entry_functions: bool,

    // Controls the behavior of per object congestion control in consensus handler.
    #[serde(skip_serializing_if = "PerObjectCongestionControlMode::is_none")]
    per_object_congestion_control_mode: PerObjectCongestionControlMode,

    // The consensus protocol to be used for the epoch.
    #[serde(skip_serializing_if = "ConsensusChoice::is_narwhal")]
    consensus_choice: ConsensusChoice,

    // Consensus network to use.
    #[serde(skip_serializing_if = "ConsensusNetwork::is_anemo")]
    consensus_network: ConsensusNetwork,

    // Set the upper bound allowed for max_epoch in zklogin signature.
    #[serde(skip_serializing_if = "Option::is_none")]
    zklogin_max_epoch_upper_bound_delta: Option<u64>,

    // Controls leader scoring & schedule change in Mysticeti consensus.
    #[serde(skip_serializing_if = "is_false")]
    mysticeti_leader_scoring_and_schedule: bool,

    // Enable resharing of shared objects using the same initial shared version
    #[serde(skip_serializing_if = "is_false")]
    reshare_at_same_initial_version: bool,

    // Resolve Move abort locations to the package id instead of the runtime module ID.
    #[serde(skip_serializing_if = "is_false")]
    resolve_abort_locations_to_package_id: bool,

    // Enables the use of the Mysticeti committed sub dag digest to the `ConsensusCommitInfo` in checkpoints.
    // When disabled the default digest is used instead. It's important to have this guarded behind
    // a flag as it will lead to checkpoint forks.
    #[serde(skip_serializing_if = "is_false")]
    mysticeti_use_committed_subdag_digest: bool,

    // Enable VDF
    #[serde(skip_serializing_if = "is_false")]
    enable_vdf: bool,

    // Controls whether consensus handler should record consensus determined shared object version
    // assignments in consensus commit prologue transaction.
    // The purpose of doing this is to enable replaying transaction without transaction effects.
    #[serde(skip_serializing_if = "is_false")]
    record_consensus_determined_version_assignments_in_prologue: bool,

    // Run verification of framework upgrades using a new/fresh VM.
    #[serde(skip_serializing_if = "is_false")]
    fresh_vm_on_framework_upgrade: bool,

    // When set to true, the consensus commit prologue transaction will be placed first
    // in a consensus commit in checkpoints.
    // If a checkpoint contains multiple consensus commit, say [cm1][cm2]. The each commit's
    // consensus commit prologue will be the first transaction in each segment:
    //     [ccp1, rest cm1][ccp2, rest cm2]
    // The reason to prepose the prologue transaction is to provide information for transaction
    // cancellation.
    #[serde(skip_serializing_if = "is_false")]
    prepend_prologue_tx_in_consensus_commit_in_checkpoints: bool,

    // Set number of leaders per round for Mysticeti commits.
    #[serde(skip_serializing_if = "Option::is_none")]
    mysticeti_num_leaders_per_round: Option<usize>,

    // Enable Soft Bundle (SIP-19).
    #[serde(skip_serializing_if = "is_false")]
    soft_bundle: bool,

    // If true, enable the coin deny list V2.
    #[serde(skip_serializing_if = "is_false")]
    enable_coin_deny_list_v2: bool,

    // Enable passkey auth (SIP-9)
    #[serde(skip_serializing_if = "is_false")]
    passkey_auth: bool,

    // Use AuthorityCapabilitiesV2
    #[serde(skip_serializing_if = "is_false")]
    authority_capabilities_v2: bool,

    // Rethrow type layout errors during serialization instead of trying to convert them.
    #[serde(skip_serializing_if = "is_false")]
    rethrow_serialization_type_layout_errors: bool,

    // Use distributed vote leader scoring strategy in consensus.
    #[serde(skip_serializing_if = "is_false")]
    consensus_distributed_vote_scoring_strategy: bool,

    // Probe rounds received by peers from every authority.
    #[serde(skip_serializing_if = "is_false")]
    consensus_round_prober: bool,

    // Validate identifier inputs separately
    #[serde(skip_serializing_if = "is_false")]
    validate_identifier_inputs: bool,

    // Enables Mysticeti fastpath.
    #[serde(skip_serializing_if = "is_false")]
    mysticeti_fastpath: bool,

    // Makes the event's sending module version-aware.
    #[serde(skip_serializing_if = "is_false")]
    relocate_event_module: bool,

    // Enable uncompressed group elements in BLS123-81 G1
    #[serde(skip_serializing_if = "is_false")]
    uncompressed_g1_group_elements: bool,

    #[serde(skip_serializing_if = "is_false")]
    disallow_new_modules_in_deps_only_packages: bool,

    // Use smart ancestor selection in consensus.
    #[serde(skip_serializing_if = "is_false")]
    consensus_smart_ancestor_selection: bool,

<<<<<<< HEAD
    // Probe accepted rounds in round prober.
    #[serde(skip_serializing_if = "is_false")]
    consensus_round_prober_probe_accepted_rounds: bool,
=======
    // Enables the new logic for collecting the subdag in the consensus linearizer. The new logic does not stop the recursion at the highest
    // committed round for each authority, but allows to commit uncommitted blocks up to gc round (excluded) for that authority.
    #[serde(skip_serializing_if = "is_false")]
    consensus_linearize_subdag_v2: bool,
>>>>>>> d4024c52
}

fn is_false(b: &bool) -> bool {
    !b
}

fn is_empty(b: &BTreeSet<String>) -> bool {
    b.is_empty()
}

/// Ordering mechanism for transactions in one Narwhal consensus output.
#[derive(Default, Copy, Clone, PartialEq, Eq, Serialize, Deserialize, Debug)]
pub enum ConsensusTransactionOrdering {
    /// No ordering. Transactions are processed in the order they appear in the consensus output.
    #[default]
    None,
    /// Order transactions by gas price, highest first.
    ByGasPrice,
}

impl ConsensusTransactionOrdering {
    pub fn is_none(&self) -> bool {
        matches!(self, ConsensusTransactionOrdering::None)
    }
}

// The config for per object congestion control in consensus handler.
#[derive(Default, Copy, Clone, PartialEq, Eq, Serialize, Deserialize, Debug)]
pub enum PerObjectCongestionControlMode {
    #[default]
    None, // No congestion control.
    TotalGasBudget,        // Use txn gas budget as execution cost.
    TotalTxCount,          // Use total txn count as execution cost.
    TotalGasBudgetWithCap, // Use txn gas budget as execution cost with a cap.
}

impl PerObjectCongestionControlMode {
    pub fn is_none(&self) -> bool {
        matches!(self, PerObjectCongestionControlMode::None)
    }
}

// Configuration options for consensus algorithm.
#[derive(Default, Copy, Clone, PartialEq, Eq, Serialize, Deserialize, Debug)]
pub enum ConsensusChoice {
    #[default]
    Narwhal,
    SwapEachEpoch,
    Mysticeti,
}

impl ConsensusChoice {
    pub fn is_narwhal(&self) -> bool {
        matches!(self, ConsensusChoice::Narwhal)
    }
}

// Configuration options for consensus network.
#[derive(Default, Copy, Clone, PartialEq, Eq, Serialize, Deserialize, Debug)]
pub enum ConsensusNetwork {
    #[default]
    Anemo,
    Tonic,
}

impl ConsensusNetwork {
    pub fn is_anemo(&self) -> bool {
        matches!(self, ConsensusNetwork::Anemo)
    }
}

/// Constants that change the behavior of the protocol.
///
/// The value of each constant here must be fixed for a given protocol version. To change the value
/// of a constant, advance the protocol version, and add support for it in `get_for_version` under
/// the new version number.
/// (below).
///
/// To add a new field to this struct, use the following procedure:
/// - Advance the protocol version.
/// - Add the field as a private `Option<T>` to the struct.
/// - Initialize the field to `None` in prior protocol versions.
/// - Initialize the field to `Some(val)` for your new protocol version.
/// - Add a public getter that simply unwraps the field.
/// - Two public getters of the form `field(&self) -> field_type`
///     and `field_as_option(&self) -> Option<field_type>` will be automatically generated for you.
/// Example for a field: `new_constant: Option<u64>`
/// ```rust,ignore
///      pub fn new_constant(&self) -> u64 {
///         self.new_constant.expect(Self::CONSTANT_ERR_MSG)
///     }
///      pub fn new_constant_as_option(&self) -> Option<u64> {
///         self.new_constant.expect(Self::CONSTANT_ERR_MSG)
///     }
/// ```
/// With `pub fn new_constant(&self) -> u64`, if the constant is accessed in a protocol version
/// in which it is not defined, the validator will crash. (Crashing is necessary because
/// this type of error would almost always result in forking if not prevented here).
/// If you don't want the validator to crash, you can use the
/// `pub fn new_constant_as_option(&self) -> Option<u64>` getter, which will
/// return `None` if the field is not defined at that version.
/// - If you want a customized getter, you can add a method in the impl.
#[skip_serializing_none]
#[derive(Clone, Serialize, Debug, ProtocolConfigAccessors, ProtocolConfigOverride)]
pub struct ProtocolConfig {
    pub version: ProtocolVersion,

    feature_flags: FeatureFlags,

    // ==== Transaction input limits ====
    /// Maximum serialized size of a transaction (in bytes).
    max_tx_size_bytes: Option<u64>,

    /// Maximum number of input objects to a transaction. Enforced by the transaction input checker
    max_input_objects: Option<u64>,

    /// Max size of objects a transaction can write to disk after completion. Enforce by the Sui adapter.
    /// This is the sum of the serialized size of all objects written to disk.
    /// The max size of individual objects on the other hand is `max_move_object_size`.
    max_size_written_objects: Option<u64>,
    /// Max size of objects a system transaction can write to disk after completion. Enforce by the Sui adapter.
    /// Similar to `max_size_written_objects` but for system transactions.
    max_size_written_objects_system_tx: Option<u64>,

    /// Maximum size of serialized transaction effects.
    max_serialized_tx_effects_size_bytes: Option<u64>,

    /// Maximum size of serialized transaction effects for system transactions.
    max_serialized_tx_effects_size_bytes_system_tx: Option<u64>,

    /// Maximum number of gas payment objects for a transaction.
    max_gas_payment_objects: Option<u32>,

    /// Maximum number of modules in a Publish transaction.
    max_modules_in_publish: Option<u32>,

    /// Maximum number of transitive dependencies in a package when publishing.
    max_package_dependencies: Option<u32>,

    /// Maximum number of arguments in a move call or a ProgrammableTransaction's
    /// TransferObjects command.
    max_arguments: Option<u32>,

    /// Maximum number of total type arguments, computed recursively.
    max_type_arguments: Option<u32>,

    /// Maximum depth of an individual type argument.
    max_type_argument_depth: Option<u32>,

    /// Maximum size of a Pure CallArg.
    max_pure_argument_size: Option<u32>,

    /// Maximum number of Commands in a ProgrammableTransaction.
    max_programmable_tx_commands: Option<u32>,

    // ==== Move VM, Move bytecode verifier, and execution limits ===
    /// Maximum Move bytecode version the VM understands. All older versions are accepted.
    move_binary_format_version: Option<u32>,
    min_move_binary_format_version: Option<u32>,

    /// Configuration controlling binary tables size.
    binary_module_handles: Option<u16>,
    binary_struct_handles: Option<u16>,
    binary_function_handles: Option<u16>,
    binary_function_instantiations: Option<u16>,
    binary_signatures: Option<u16>,
    binary_constant_pool: Option<u16>,
    binary_identifiers: Option<u16>,
    binary_address_identifiers: Option<u16>,
    binary_struct_defs: Option<u16>,
    binary_struct_def_instantiations: Option<u16>,
    binary_function_defs: Option<u16>,
    binary_field_handles: Option<u16>,
    binary_field_instantiations: Option<u16>,
    binary_friend_decls: Option<u16>,
    binary_enum_defs: Option<u16>,
    binary_enum_def_instantiations: Option<u16>,
    binary_variant_handles: Option<u16>,
    binary_variant_instantiation_handles: Option<u16>,

    /// Maximum size of the `contents` part of an object, in bytes. Enforced by the Sui adapter when effects are produced.
    max_move_object_size: Option<u64>,

    // TODO: Option<increase to 500 KB. currently, publishing a package > 500 KB exceeds the max computation gas cost
    /// Maximum size of a Move package object, in bytes. Enforced by the Sui adapter at the end of a publish transaction.
    max_move_package_size: Option<u64>,

    /// Max number of publish or upgrade commands allowed in a programmable transaction block.
    max_publish_or_upgrade_per_ptb: Option<u64>,

    /// Maximum gas budget in MIST that a transaction can use.
    max_tx_gas: Option<u64>,

    /// Maximum amount of the proposed gas price in MIST (defined in the transaction).
    max_gas_price: Option<u64>,

    /// The max computation bucket for gas. This is the max that can be charged for computation.
    max_gas_computation_bucket: Option<u64>,

    // Define the value used to round up computation gas charges
    gas_rounding_step: Option<u64>,

    /// Maximum number of nested loops. Enforced by the Move bytecode verifier.
    max_loop_depth: Option<u64>,

    /// Maximum number of type arguments that can be bound to generic type parameters. Enforced by the Move bytecode verifier.
    max_generic_instantiation_length: Option<u64>,

    /// Maximum number of parameters that a Move function can have. Enforced by the Move bytecode verifier.
    max_function_parameters: Option<u64>,

    /// Maximum number of basic blocks that a Move function can have. Enforced by the Move bytecode verifier.
    max_basic_blocks: Option<u64>,

    /// Maximum stack size value. Enforced by the Move bytecode verifier.
    max_value_stack_size: Option<u64>,

    /// Maximum number of "type nodes", a metric for how big a SignatureToken will be when expanded into a fully qualified type. Enforced by the Move bytecode verifier.
    max_type_nodes: Option<u64>,

    /// Maximum number of push instructions in one function. Enforced by the Move bytecode verifier.
    max_push_size: Option<u64>,

    /// Maximum number of struct definitions in a module. Enforced by the Move bytecode verifier.
    max_struct_definitions: Option<u64>,

    /// Maximum number of function definitions in a module. Enforced by the Move bytecode verifier.
    max_function_definitions: Option<u64>,

    /// Maximum number of fields allowed in a struct definition. Enforced by the Move bytecode verifier.
    max_fields_in_struct: Option<u64>,

    /// Maximum dependency depth. Enforced by the Move linker when loading dependent modules.
    max_dependency_depth: Option<u64>,

    /// Maximum number of Move events that a single transaction can emit. Enforced by the VM during execution.
    max_num_event_emit: Option<u64>,

    /// Maximum number of new IDs that a single transaction can create. Enforced by the VM during execution.
    max_num_new_move_object_ids: Option<u64>,

    /// Maximum number of new IDs that a single system transaction can create. Enforced by the VM during execution.
    max_num_new_move_object_ids_system_tx: Option<u64>,

    /// Maximum number of IDs that a single transaction can delete. Enforced by the VM during execution.
    max_num_deleted_move_object_ids: Option<u64>,

    /// Maximum number of IDs that a single system transaction can delete. Enforced by the VM during execution.
    max_num_deleted_move_object_ids_system_tx: Option<u64>,

    /// Maximum number of IDs that a single transaction can transfer. Enforced by the VM during execution.
    max_num_transferred_move_object_ids: Option<u64>,

    /// Maximum number of IDs that a single system transaction can transfer. Enforced by the VM during execution.
    max_num_transferred_move_object_ids_system_tx: Option<u64>,

    /// Maximum size of a Move user event. Enforced by the VM during execution.
    max_event_emit_size: Option<u64>,

    /// Maximum size of a Move user event. Enforced by the VM during execution.
    max_event_emit_size_total: Option<u64>,

    /// Maximum length of a vector in Move. Enforced by the VM during execution, and for constants, by the verifier.
    max_move_vector_len: Option<u64>,

    /// Maximum length of an `Identifier` in Move. Enforced by the bytecode verifier at signing.
    max_move_identifier_len: Option<u64>,

    /// Maximum depth of a Move value within the VM.
    max_move_value_depth: Option<u64>,

    /// Maximum number of variants in an enum. Enforced by the bytecode verifier at signing.
    max_move_enum_variants: Option<u64>,

    /// Maximum number of back edges in Move function. Enforced by the bytecode verifier at signing.
    max_back_edges_per_function: Option<u64>,

    /// Maximum number of back edges in Move module. Enforced by the bytecode verifier at signing.
    max_back_edges_per_module: Option<u64>,

    /// Maximum number of meter `ticks` spent verifying a Move function. Enforced by the bytecode verifier at signing.
    max_verifier_meter_ticks_per_function: Option<u64>,

    /// Maximum number of meter `ticks` spent verifying a Move module. Enforced by the bytecode verifier at signing.
    max_meter_ticks_per_module: Option<u64>,

    /// Maximum number of meter `ticks` spent verifying a Move package. Enforced by the bytecode verifier at signing.
    max_meter_ticks_per_package: Option<u64>,

    // === Object runtime internal operation limits ====
    // These affect dynamic fields
    /// Maximum number of cached objects in the object runtime ObjectStore. Enforced by object runtime during execution
    object_runtime_max_num_cached_objects: Option<u64>,

    /// Maximum number of cached objects in the object runtime ObjectStore in system transaction. Enforced by object runtime during execution
    object_runtime_max_num_cached_objects_system_tx: Option<u64>,

    /// Maximum number of stored objects accessed by object runtime ObjectStore. Enforced by object runtime during execution
    object_runtime_max_num_store_entries: Option<u64>,

    /// Maximum number of stored objects accessed by object runtime ObjectStore in system transaction. Enforced by object runtime during execution
    object_runtime_max_num_store_entries_system_tx: Option<u64>,

    // === Execution gas costs ====
    /// Base cost for any Sui transaction
    base_tx_cost_fixed: Option<u64>,

    /// Additional cost for a transaction that publishes a package
    /// i.e., the base cost of such a transaction is base_tx_cost_fixed + package_publish_cost_fixed
    package_publish_cost_fixed: Option<u64>,

    /// Cost per byte of a Move call transaction
    /// i.e., the cost of such a transaction is base_cost + (base_tx_cost_per_byte * size)
    base_tx_cost_per_byte: Option<u64>,

    /// Cost per byte for a transaction that publishes a package
    package_publish_cost_per_byte: Option<u64>,

    // Per-byte cost of reading an object during transaction execution
    obj_access_cost_read_per_byte: Option<u64>,

    // Per-byte cost of writing an object during transaction execution
    obj_access_cost_mutate_per_byte: Option<u64>,

    // Per-byte cost of deleting an object during transaction execution
    obj_access_cost_delete_per_byte: Option<u64>,

    /// Per-byte cost charged for each input object to a transaction.
    /// Meant to approximate the cost of checking locks for each object
    // TODO: Option<I'm not sure that this cost makes sense. Checking locks is "free"
    // in the sense that an invalid tx that can never be committed/pay gas can
    // force validators to check an arbitrary number of locks. If those checks are
    // "free" for invalid transactions, why charge for them in valid transactions
    // TODO: Option<if we keep this, I think we probably want it to be a fixed cost rather
    // than a per-byte cost. checking an object lock should not require loading an
    // entire object, just consulting an ID -> tx digest map
    obj_access_cost_verify_per_byte: Option<u64>,

    // Maximal nodes which are allowed when converting to a type layout.
    max_type_to_layout_nodes: Option<u64>,

    /// === Gas version. gas model ===

    /// Gas model version, what code we are using to charge gas
    gas_model_version: Option<u64>,

    /// === Storage gas costs ===

    /// Per-byte cost of storing an object in the Sui global object store. Some of this cost may be refundable if the object is later freed
    obj_data_cost_refundable: Option<u64>,

    // Per-byte cost of storing an object in the Sui transaction log (e.g., in CertifiedTransactionEffects)
    // This depends on the size of various fields including the effects
    // TODO: Option<I don't fully understand this^ and more details would be useful
    obj_metadata_cost_non_refundable: Option<u64>,

    /// === Tokenomics ===

    // TODO: Option<this should be changed to u64.
    /// Sender of a txn that touches an object will get this percent of the storage rebate back.
    /// In basis point.
    storage_rebate_rate: Option<u64>,

    /// 5% of the storage fund's share of rewards are reinvested into the storage fund.
    /// In basis point.
    storage_fund_reinvest_rate: Option<u64>,

    /// The share of rewards that will be slashed and redistributed is 50%.
    /// In basis point.
    reward_slashing_rate: Option<u64>,

    /// Unit gas price, Mist per internal gas unit.
    storage_gas_price: Option<u64>,

    /// === Core Protocol ===

    /// Max number of transactions per checkpoint.
    /// Note that this is a protocol constant and not a config as validators must have this set to
    /// the same value, otherwise they *will* fork.
    max_transactions_per_checkpoint: Option<u64>,

    /// Max size of a checkpoint in bytes.
    /// Note that this is a protocol constant and not a config as validators must have this set to
    /// the same value, otherwise they *will* fork.
    max_checkpoint_size_bytes: Option<u64>,

    /// A protocol upgrade always requires 2f+1 stake to agree. We support a buffer of additional
    /// stake (as a fraction of f, expressed in basis points) that is required before an upgrade
    /// can happen automatically. 10000bps would indicate that complete unanimity is required (all
    /// 3f+1 must vote), while 0bps would indicate that 2f+1 is sufficient.
    buffer_stake_for_protocol_upgrade_bps: Option<u64>,

    // === Native Function Costs ===

    // `address` module
    // Cost params for the Move native function `address::from_bytes(bytes: vector<u8>)`
    address_from_bytes_cost_base: Option<u64>,
    // Cost params for the Move native function `address::to_u256(address): u256`
    address_to_u256_cost_base: Option<u64>,
    // Cost params for the Move native function `address::from_u256(u256): address`
    address_from_u256_cost_base: Option<u64>,

    // `config` module
    // Cost params for the Move native function `read_setting_impl<Name: copy + drop + store,
    // SettingValue: key + store, SettingDataValue: store, Value: copy + drop + store,
    // >(config: address, name: address, current_epoch: u64): Option<Value>`
    config_read_setting_impl_cost_base: Option<u64>,
    config_read_setting_impl_cost_per_byte: Option<u64>,

    // `dynamic_field` module
    // Cost params for the Move native function `hash_type_and_key<K: copy + drop + store>(parent: address, k: K): address`
    dynamic_field_hash_type_and_key_cost_base: Option<u64>,
    dynamic_field_hash_type_and_key_type_cost_per_byte: Option<u64>,
    dynamic_field_hash_type_and_key_value_cost_per_byte: Option<u64>,
    dynamic_field_hash_type_and_key_type_tag_cost_per_byte: Option<u64>,
    // Cost params for the Move native function `add_child_object<Child: key>(parent: address, child: Child)`
    dynamic_field_add_child_object_cost_base: Option<u64>,
    dynamic_field_add_child_object_type_cost_per_byte: Option<u64>,
    dynamic_field_add_child_object_value_cost_per_byte: Option<u64>,
    dynamic_field_add_child_object_struct_tag_cost_per_byte: Option<u64>,
    // Cost params for the Move native function `borrow_child_object_mut<Child: key>(parent: &mut UID, id: address): &mut Child`
    dynamic_field_borrow_child_object_cost_base: Option<u64>,
    dynamic_field_borrow_child_object_child_ref_cost_per_byte: Option<u64>,
    dynamic_field_borrow_child_object_type_cost_per_byte: Option<u64>,
    // Cost params for the Move native function `remove_child_object<Child: key>(parent: address, id: address): Child`
    dynamic_field_remove_child_object_cost_base: Option<u64>,
    dynamic_field_remove_child_object_child_cost_per_byte: Option<u64>,
    dynamic_field_remove_child_object_type_cost_per_byte: Option<u64>,
    // Cost params for the Move native function `has_child_object(parent: address, id: address): bool`
    dynamic_field_has_child_object_cost_base: Option<u64>,
    // Cost params for the Move native function `has_child_object_with_ty<Child: key>(parent: address, id: address): bool`
    dynamic_field_has_child_object_with_ty_cost_base: Option<u64>,
    dynamic_field_has_child_object_with_ty_type_cost_per_byte: Option<u64>,
    dynamic_field_has_child_object_with_ty_type_tag_cost_per_byte: Option<u64>,

    // `event` module
    // Cost params for the Move native function `event::emit<T: copy + drop>(event: T)`
    event_emit_cost_base: Option<u64>,
    event_emit_value_size_derivation_cost_per_byte: Option<u64>,
    event_emit_tag_size_derivation_cost_per_byte: Option<u64>,
    event_emit_output_cost_per_byte: Option<u64>,

    //  `object` module
    // Cost params for the Move native function `borrow_uid<T: key>(obj: &T): &UID`
    object_borrow_uid_cost_base: Option<u64>,
    // Cost params for the Move native function `delete_impl(id: address)`
    object_delete_impl_cost_base: Option<u64>,
    // Cost params for the Move native function `record_new_uid(id: address)`
    object_record_new_uid_cost_base: Option<u64>,

    // Transfer
    // Cost params for the Move native function `transfer_impl<T: key>(obj: T, recipient: address)`
    transfer_transfer_internal_cost_base: Option<u64>,
    // Cost params for the Move native function `freeze_object<T: key>(obj: T)`
    transfer_freeze_object_cost_base: Option<u64>,
    // Cost params for the Move native function `share_object<T: key>(obj: T)`
    transfer_share_object_cost_base: Option<u64>,
    // Cost params for the Move native function
    // `receive_object<T: key>(p: &mut UID, recv: Receiving<T>T)`
    transfer_receive_object_cost_base: Option<u64>,

    // TxContext
    // Cost params for the Move native function `transfer_impl<T: key>(obj: T, recipient: address)`
    tx_context_derive_id_cost_base: Option<u64>,

    // Types
    // Cost params for the Move native function `is_one_time_witness<T: drop>(_: &T): bool`
    types_is_one_time_witness_cost_base: Option<u64>,
    types_is_one_time_witness_type_tag_cost_per_byte: Option<u64>,
    types_is_one_time_witness_type_cost_per_byte: Option<u64>,

    // Validator
    // Cost params for the Move native function `validate_metadata_bcs(metadata: vector<u8>)`
    validator_validate_metadata_cost_base: Option<u64>,
    validator_validate_metadata_data_cost_per_byte: Option<u64>,

    // Crypto natives
    crypto_invalid_arguments_cost: Option<u64>,
    // bls12381::bls12381_min_sig_verify
    bls12381_bls12381_min_sig_verify_cost_base: Option<u64>,
    bls12381_bls12381_min_sig_verify_msg_cost_per_byte: Option<u64>,
    bls12381_bls12381_min_sig_verify_msg_cost_per_block: Option<u64>,

    // bls12381::bls12381_min_pk_verify
    bls12381_bls12381_min_pk_verify_cost_base: Option<u64>,
    bls12381_bls12381_min_pk_verify_msg_cost_per_byte: Option<u64>,
    bls12381_bls12381_min_pk_verify_msg_cost_per_block: Option<u64>,

    // ecdsa_k1::ecrecover
    ecdsa_k1_ecrecover_keccak256_cost_base: Option<u64>,
    ecdsa_k1_ecrecover_keccak256_msg_cost_per_byte: Option<u64>,
    ecdsa_k1_ecrecover_keccak256_msg_cost_per_block: Option<u64>,
    ecdsa_k1_ecrecover_sha256_cost_base: Option<u64>,
    ecdsa_k1_ecrecover_sha256_msg_cost_per_byte: Option<u64>,
    ecdsa_k1_ecrecover_sha256_msg_cost_per_block: Option<u64>,

    // ecdsa_k1::decompress_pubkey
    ecdsa_k1_decompress_pubkey_cost_base: Option<u64>,

    // ecdsa_k1::secp256k1_verify
    ecdsa_k1_secp256k1_verify_keccak256_cost_base: Option<u64>,
    ecdsa_k1_secp256k1_verify_keccak256_msg_cost_per_byte: Option<u64>,
    ecdsa_k1_secp256k1_verify_keccak256_msg_cost_per_block: Option<u64>,
    ecdsa_k1_secp256k1_verify_sha256_cost_base: Option<u64>,
    ecdsa_k1_secp256k1_verify_sha256_msg_cost_per_byte: Option<u64>,
    ecdsa_k1_secp256k1_verify_sha256_msg_cost_per_block: Option<u64>,

    // ecdsa_r1::ecrecover
    ecdsa_r1_ecrecover_keccak256_cost_base: Option<u64>,
    ecdsa_r1_ecrecover_keccak256_msg_cost_per_byte: Option<u64>,
    ecdsa_r1_ecrecover_keccak256_msg_cost_per_block: Option<u64>,
    ecdsa_r1_ecrecover_sha256_cost_base: Option<u64>,
    ecdsa_r1_ecrecover_sha256_msg_cost_per_byte: Option<u64>,
    ecdsa_r1_ecrecover_sha256_msg_cost_per_block: Option<u64>,

    // ecdsa_r1::secp256k1_verify
    ecdsa_r1_secp256r1_verify_keccak256_cost_base: Option<u64>,
    ecdsa_r1_secp256r1_verify_keccak256_msg_cost_per_byte: Option<u64>,
    ecdsa_r1_secp256r1_verify_keccak256_msg_cost_per_block: Option<u64>,
    ecdsa_r1_secp256r1_verify_sha256_cost_base: Option<u64>,
    ecdsa_r1_secp256r1_verify_sha256_msg_cost_per_byte: Option<u64>,
    ecdsa_r1_secp256r1_verify_sha256_msg_cost_per_block: Option<u64>,

    // ecvrf::verify
    ecvrf_ecvrf_verify_cost_base: Option<u64>,
    ecvrf_ecvrf_verify_alpha_string_cost_per_byte: Option<u64>,
    ecvrf_ecvrf_verify_alpha_string_cost_per_block: Option<u64>,

    // ed25519
    ed25519_ed25519_verify_cost_base: Option<u64>,
    ed25519_ed25519_verify_msg_cost_per_byte: Option<u64>,
    ed25519_ed25519_verify_msg_cost_per_block: Option<u64>,

    // groth16::prepare_verifying_key
    groth16_prepare_verifying_key_bls12381_cost_base: Option<u64>,
    groth16_prepare_verifying_key_bn254_cost_base: Option<u64>,

    // groth16::verify_groth16_proof_internal
    groth16_verify_groth16_proof_internal_bls12381_cost_base: Option<u64>,
    groth16_verify_groth16_proof_internal_bls12381_cost_per_public_input: Option<u64>,
    groth16_verify_groth16_proof_internal_bn254_cost_base: Option<u64>,
    groth16_verify_groth16_proof_internal_bn254_cost_per_public_input: Option<u64>,
    groth16_verify_groth16_proof_internal_public_input_cost_per_byte: Option<u64>,

    // hash::blake2b256
    hash_blake2b256_cost_base: Option<u64>,
    hash_blake2b256_data_cost_per_byte: Option<u64>,
    hash_blake2b256_data_cost_per_block: Option<u64>,

    // hash::keccak256
    hash_keccak256_cost_base: Option<u64>,
    hash_keccak256_data_cost_per_byte: Option<u64>,
    hash_keccak256_data_cost_per_block: Option<u64>,

    // poseidon::poseidon_bn254
    poseidon_bn254_cost_base: Option<u64>,
    poseidon_bn254_cost_per_block: Option<u64>,

    // group_ops
    group_ops_bls12381_decode_scalar_cost: Option<u64>,
    group_ops_bls12381_decode_g1_cost: Option<u64>,
    group_ops_bls12381_decode_g2_cost: Option<u64>,
    group_ops_bls12381_decode_gt_cost: Option<u64>,
    group_ops_bls12381_scalar_add_cost: Option<u64>,
    group_ops_bls12381_g1_add_cost: Option<u64>,
    group_ops_bls12381_g2_add_cost: Option<u64>,
    group_ops_bls12381_gt_add_cost: Option<u64>,
    group_ops_bls12381_scalar_sub_cost: Option<u64>,
    group_ops_bls12381_g1_sub_cost: Option<u64>,
    group_ops_bls12381_g2_sub_cost: Option<u64>,
    group_ops_bls12381_gt_sub_cost: Option<u64>,
    group_ops_bls12381_scalar_mul_cost: Option<u64>,
    group_ops_bls12381_g1_mul_cost: Option<u64>,
    group_ops_bls12381_g2_mul_cost: Option<u64>,
    group_ops_bls12381_gt_mul_cost: Option<u64>,
    group_ops_bls12381_scalar_div_cost: Option<u64>,
    group_ops_bls12381_g1_div_cost: Option<u64>,
    group_ops_bls12381_g2_div_cost: Option<u64>,
    group_ops_bls12381_gt_div_cost: Option<u64>,
    group_ops_bls12381_g1_hash_to_base_cost: Option<u64>,
    group_ops_bls12381_g2_hash_to_base_cost: Option<u64>,
    group_ops_bls12381_g1_hash_to_cost_per_byte: Option<u64>,
    group_ops_bls12381_g2_hash_to_cost_per_byte: Option<u64>,
    group_ops_bls12381_g1_msm_base_cost: Option<u64>,
    group_ops_bls12381_g2_msm_base_cost: Option<u64>,
    group_ops_bls12381_g1_msm_base_cost_per_input: Option<u64>,
    group_ops_bls12381_g2_msm_base_cost_per_input: Option<u64>,
    group_ops_bls12381_msm_max_len: Option<u32>,
    group_ops_bls12381_pairing_cost: Option<u64>,
    group_ops_bls12381_g1_to_uncompressed_g1_cost: Option<u64>,
    group_ops_bls12381_uncompressed_g1_to_g1_cost: Option<u64>,
    group_ops_bls12381_uncompressed_g1_sum_base_cost: Option<u64>,
    group_ops_bls12381_uncompressed_g1_sum_cost_per_term: Option<u64>,
    group_ops_bls12381_uncompressed_g1_sum_max_terms: Option<u64>,

    // hmac::hmac_sha3_256
    hmac_hmac_sha3_256_cost_base: Option<u64>,
    hmac_hmac_sha3_256_input_cost_per_byte: Option<u64>,
    hmac_hmac_sha3_256_input_cost_per_block: Option<u64>,

    // zklogin::check_zklogin_id
    check_zklogin_id_cost_base: Option<u64>,
    // zklogin::check_zklogin_issuer
    check_zklogin_issuer_cost_base: Option<u64>,

    vdf_verify_vdf_cost: Option<u64>,
    vdf_hash_to_input_cost: Option<u64>,

    // Stdlib costs
    bcs_per_byte_serialized_cost: Option<u64>,
    bcs_legacy_min_output_size_cost: Option<u64>,
    bcs_failure_cost: Option<u64>,

    hash_sha2_256_base_cost: Option<u64>,
    hash_sha2_256_per_byte_cost: Option<u64>,
    hash_sha2_256_legacy_min_input_len_cost: Option<u64>,
    hash_sha3_256_base_cost: Option<u64>,
    hash_sha3_256_per_byte_cost: Option<u64>,
    hash_sha3_256_legacy_min_input_len_cost: Option<u64>,
    type_name_get_base_cost: Option<u64>,
    type_name_get_per_byte_cost: Option<u64>,

    string_check_utf8_base_cost: Option<u64>,
    string_check_utf8_per_byte_cost: Option<u64>,
    string_is_char_boundary_base_cost: Option<u64>,
    string_sub_string_base_cost: Option<u64>,
    string_sub_string_per_byte_cost: Option<u64>,
    string_index_of_base_cost: Option<u64>,
    string_index_of_per_byte_pattern_cost: Option<u64>,
    string_index_of_per_byte_searched_cost: Option<u64>,

    vector_empty_base_cost: Option<u64>,
    vector_length_base_cost: Option<u64>,
    vector_push_back_base_cost: Option<u64>,
    vector_push_back_legacy_per_abstract_memory_unit_cost: Option<u64>,
    vector_borrow_base_cost: Option<u64>,
    vector_pop_back_base_cost: Option<u64>,
    vector_destroy_empty_base_cost: Option<u64>,
    vector_swap_base_cost: Option<u64>,
    debug_print_base_cost: Option<u64>,
    debug_print_stack_trace_base_cost: Option<u64>,

    // ==== Ephemeral (consensus only) params deleted ====
    //
    // Const params for consensus scoring decision
    // The scaling factor property for the MED outlier detection
    // scoring_decision_mad_divisor: Option<f64>,
    // The cutoff value for the MED outlier detection
    // scoring_decision_cutoff_value: Option<f64>,
    /// === Execution Version ===
    execution_version: Option<u64>,

    // Dictates the threshold (percentage of stake) that is used to calculate the "bad" nodes to be
    // swapped when creating the consensus schedule. The values should be of the range [0 - 33]. Anything
    // above 33 (f) will not be allowed.
    consensus_bad_nodes_stake_threshold: Option<u64>,

    max_jwk_votes_per_validator_per_epoch: Option<u64>,
    // The maximum age of a JWK in epochs before it is removed from the AuthenticatorState object.
    // Applied at the end of an epoch as a delta from the new epoch value, so setting this to 1
    // will cause the new epoch to start with JWKs from the previous epoch still valid.
    max_age_of_jwk_in_epochs: Option<u64>,

    /// === random beacon ===

    /// Maximum allowed precision loss when reducing voting weights for the random beacon
    /// protocol.
    random_beacon_reduction_allowed_delta: Option<u16>,

    /// Minimum number of shares below which voting weights will not be reduced for the
    /// random beacon protocol.
    random_beacon_reduction_lower_bound: Option<u32>,

    /// Consensus Round after which DKG should be aborted and randomness disabled for
    /// the epoch, if it hasn't already completed.
    random_beacon_dkg_timeout_round: Option<u32>,

    /// Minimum interval between consecutive rounds of generated randomness.
    random_beacon_min_round_interval_ms: Option<u64>,

    /// Version of the random beacon DKG protocol.
    /// 0 was deprecated (and currently not supported), 1 is the default version.
    random_beacon_dkg_version: Option<u64>,

    /// The maximum serialised transaction size (in bytes) accepted by consensus. That should be bigger than the
    /// `max_tx_size_bytes` with some additional headroom.
    consensus_max_transaction_size_bytes: Option<u64>,
    /// The maximum size of transactions included in a consensus block.
    consensus_max_transactions_in_block_bytes: Option<u64>,
    /// The maximum number of transactions included in a consensus block.
    consensus_max_num_transactions_in_block: Option<u64>,

    /// The maximum number of rounds where transaction voting is allowed.
    consensus_voting_rounds: Option<u32>,

    /// DEPRECATED. Do not use.
    max_accumulated_txn_cost_per_object_in_narwhal_commit: Option<u64>,

    /// The max number of consensus rounds a transaction can be deferred due to shared object congestion.
    /// Transactions will be cancelled after this many rounds.
    max_deferral_rounds_for_congestion_control: Option<u64>,

    /// If >0, congestion control will allow up to one transaction per object to exceed
    /// the configured maximum accumulated cost by the given amount.
    max_txn_cost_overage_per_object_in_commit: Option<u64>,

    /// Minimum interval of commit timestamps between consecutive checkpoints.
    min_checkpoint_interval_ms: Option<u64>,

    /// Version number to use for version_specific_data in `CheckpointSummary`.
    checkpoint_summary_version_specific_data: Option<u64>,

    /// The max number of transactions that can be included in a single Soft Bundle.
    max_soft_bundle_size: Option<u64>,

    /// Whether to try to form bridge committee
    // Note: this is not a feature flag because we want to distinguish between
    // `None` and `Some(false)`, as committee was already finalized on Testnet.
    bridge_should_try_to_finalize_committee: Option<bool>,

    /// The max accumulated txn execution cost per object in a mysticeti. Transactions
    /// in a commit will be deferred once their touch shared objects hit this limit,
    /// unless the selected congestion control mode allows overage.
    /// This config plays the same role as `max_accumulated_txn_cost_per_object_in_narwhal_commit`
    /// but for mysticeti commits due to that mysticeti has higher commit rate.
    max_accumulated_txn_cost_per_object_in_mysticeti_commit: Option<u64>,

    /// As above, but separate per-commit budget for transactions that use randomness.
    /// If not configured, uses the setting for `max_accumulated_txn_cost_per_object_in_mysticeti_commit`.
    max_accumulated_randomness_txn_cost_per_object_in_mysticeti_commit: Option<u64>,

    /// Configures the garbage collection depth for consensus. When is unset or `0` then the garbage collection
    /// is disabled.
    consensus_gc_depth: Option<u32>,

    /// Used to calculate the max transaction cost when using TotalGasBudgetWithCap as shard
    /// object congestion control strategy. Basically the max transaction cost is calculated as
    /// (num of input object + num of commands) * this factor.
    gas_budget_based_txn_cost_cap_factor: Option<u64>,

    /// Adds an absolute cap on the maximum transaction cost when using TotalGasBudgetWithCap at
    /// the given multiple of the per-commit budget.
    gas_budget_based_txn_cost_absolute_cap_commit_count: Option<u64>,
}

// feature flags
impl ProtocolConfig {
    // Add checks for feature flag support here, e.g.:
    // pub fn check_new_protocol_feature_supported(&self) -> Result<(), Error> {
    //     if self.feature_flags.new_protocol_feature_supported {
    //         Ok(())
    //     } else {
    //         Err(Error(format!(
    //             "new_protocol_feature is not supported at {:?}",
    //             self.version
    //         )))
    //     }
    // }

    pub fn check_package_upgrades_supported(&self) -> Result<(), Error> {
        if self.feature_flags.package_upgrades {
            Ok(())
        } else {
            Err(Error(format!(
                "package upgrades are not supported at {:?}",
                self.version
            )))
        }
    }

    pub fn allow_receiving_object_id(&self) -> bool {
        self.feature_flags.allow_receiving_object_id
    }

    pub fn receiving_objects_supported(&self) -> bool {
        self.feature_flags.receive_objects
    }

    pub fn package_upgrades_supported(&self) -> bool {
        self.feature_flags.package_upgrades
    }

    pub fn check_commit_root_state_digest_supported(&self) -> bool {
        self.feature_flags.commit_root_state_digest
    }

    pub fn get_advance_epoch_start_time_in_safe_mode(&self) -> bool {
        self.feature_flags.advance_epoch_start_time_in_safe_mode
    }

    pub fn loaded_child_objects_fixed(&self) -> bool {
        self.feature_flags.loaded_child_objects_fixed
    }

    pub fn missing_type_is_compatibility_error(&self) -> bool {
        self.feature_flags.missing_type_is_compatibility_error
    }

    pub fn scoring_decision_with_validity_cutoff(&self) -> bool {
        self.feature_flags.scoring_decision_with_validity_cutoff
    }

    pub fn narwhal_versioned_metadata(&self) -> bool {
        self.feature_flags.narwhal_versioned_metadata
    }

    pub fn consensus_order_end_of_epoch_last(&self) -> bool {
        self.feature_flags.consensus_order_end_of_epoch_last
    }

    pub fn disallow_adding_abilities_on_upgrade(&self) -> bool {
        self.feature_flags.disallow_adding_abilities_on_upgrade
    }

    pub fn disable_invariant_violation_check_in_swap_loc(&self) -> bool {
        self.feature_flags
            .disable_invariant_violation_check_in_swap_loc
    }

    pub fn advance_to_highest_supported_protocol_version(&self) -> bool {
        self.feature_flags
            .advance_to_highest_supported_protocol_version
    }

    pub fn ban_entry_init(&self) -> bool {
        self.feature_flags.ban_entry_init
    }

    pub fn package_digest_hash_module(&self) -> bool {
        self.feature_flags.package_digest_hash_module
    }

    pub fn disallow_change_struct_type_params_on_upgrade(&self) -> bool {
        self.feature_flags
            .disallow_change_struct_type_params_on_upgrade
    }

    pub fn no_extraneous_module_bytes(&self) -> bool {
        self.feature_flags.no_extraneous_module_bytes
    }

    pub fn zklogin_auth(&self) -> bool {
        self.feature_flags.zklogin_auth
    }

    pub fn zklogin_supported_providers(&self) -> &BTreeSet<String> {
        &self.feature_flags.zklogin_supported_providers
    }

    pub fn consensus_transaction_ordering(&self) -> ConsensusTransactionOrdering {
        self.feature_flags.consensus_transaction_ordering
    }

    pub fn simplified_unwrap_then_delete(&self) -> bool {
        self.feature_flags.simplified_unwrap_then_delete
    }

    pub fn supports_upgraded_multisig(&self) -> bool {
        self.feature_flags.upgraded_multisig_supported
    }

    pub fn txn_base_cost_as_multiplier(&self) -> bool {
        self.feature_flags.txn_base_cost_as_multiplier
    }

    pub fn shared_object_deletion(&self) -> bool {
        self.feature_flags.shared_object_deletion
    }

    pub fn narwhal_new_leader_election_schedule(&self) -> bool {
        self.feature_flags.narwhal_new_leader_election_schedule
    }

    pub fn loaded_child_object_format(&self) -> bool {
        self.feature_flags.loaded_child_object_format
    }

    pub fn enable_jwk_consensus_updates(&self) -> bool {
        let ret = self.feature_flags.enable_jwk_consensus_updates;
        if ret {
            // jwk updates required end-of-epoch transactions
            assert!(self.feature_flags.end_of_epoch_transaction_supported);
        }
        ret
    }

    pub fn simple_conservation_checks(&self) -> bool {
        self.feature_flags.simple_conservation_checks
    }

    pub fn loaded_child_object_format_type(&self) -> bool {
        self.feature_flags.loaded_child_object_format_type
    }

    pub fn end_of_epoch_transaction_supported(&self) -> bool {
        let ret = self.feature_flags.end_of_epoch_transaction_supported;
        if !ret {
            // jwk updates required end-of-epoch transactions
            assert!(!self.feature_flags.enable_jwk_consensus_updates);
        }
        ret
    }

    pub fn recompute_has_public_transfer_in_execution(&self) -> bool {
        self.feature_flags
            .recompute_has_public_transfer_in_execution
    }

    // this function only exists for readability in the genesis code.
    pub fn create_authenticator_state_in_genesis(&self) -> bool {
        self.enable_jwk_consensus_updates()
    }

    pub fn random_beacon(&self) -> bool {
        self.feature_flags.random_beacon
    }

    pub fn dkg_version(&self) -> u64 {
        // Version 0 was deprecated and removed, the default is 1 if not set.
        self.random_beacon_dkg_version.unwrap_or(1)
    }

    pub fn enable_bridge(&self) -> bool {
        let ret = self.feature_flags.bridge;
        if ret {
            // bridge required end-of-epoch transactions
            assert!(self.feature_flags.end_of_epoch_transaction_supported);
        }
        ret
    }

    pub fn should_try_to_finalize_bridge_committee(&self) -> bool {
        if !self.enable_bridge() {
            return false;
        }
        // In the older protocol version, always try to finalize the committee.
        self.bridge_should_try_to_finalize_committee.unwrap_or(true)
    }

    pub fn enable_effects_v2(&self) -> bool {
        self.feature_flags.enable_effects_v2
    }

    pub fn narwhal_certificate_v2(&self) -> bool {
        self.feature_flags.narwhal_certificate_v2
    }

    pub fn verify_legacy_zklogin_address(&self) -> bool {
        self.feature_flags.verify_legacy_zklogin_address
    }

    pub fn accept_zklogin_in_multisig(&self) -> bool {
        self.feature_flags.accept_zklogin_in_multisig
    }

    pub fn zklogin_max_epoch_upper_bound_delta(&self) -> Option<u64> {
        self.feature_flags.zklogin_max_epoch_upper_bound_delta
    }

    pub fn throughput_aware_consensus_submission(&self) -> bool {
        self.feature_flags.throughput_aware_consensus_submission
    }

    pub fn include_consensus_digest_in_prologue(&self) -> bool {
        self.feature_flags.include_consensus_digest_in_prologue
    }

    pub fn record_consensus_determined_version_assignments_in_prologue(&self) -> bool {
        self.feature_flags
            .record_consensus_determined_version_assignments_in_prologue
    }

    pub fn prepend_prologue_tx_in_consensus_commit_in_checkpoints(&self) -> bool {
        self.feature_flags
            .prepend_prologue_tx_in_consensus_commit_in_checkpoints
    }

    pub fn hardened_otw_check(&self) -> bool {
        self.feature_flags.hardened_otw_check
    }

    pub fn enable_poseidon(&self) -> bool {
        self.feature_flags.enable_poseidon
    }

    pub fn enable_coin_deny_list_v1(&self) -> bool {
        self.feature_flags.enable_coin_deny_list
    }

    pub fn enable_coin_deny_list_v2(&self) -> bool {
        self.feature_flags.enable_coin_deny_list_v2
    }

    pub fn enable_group_ops_native_functions(&self) -> bool {
        self.feature_flags.enable_group_ops_native_functions
    }

    pub fn enable_group_ops_native_function_msm(&self) -> bool {
        self.feature_flags.enable_group_ops_native_function_msm
    }

    pub fn reject_mutable_random_on_entry_functions(&self) -> bool {
        self.feature_flags.reject_mutable_random_on_entry_functions
    }

    pub fn per_object_congestion_control_mode(&self) -> PerObjectCongestionControlMode {
        self.feature_flags.per_object_congestion_control_mode
    }

    pub fn consensus_choice(&self) -> ConsensusChoice {
        self.feature_flags.consensus_choice
    }

    pub fn consensus_network(&self) -> ConsensusNetwork {
        self.feature_flags.consensus_network
    }

    pub fn reshare_at_same_initial_version(&self) -> bool {
        self.feature_flags.reshare_at_same_initial_version
    }

    pub fn resolve_abort_locations_to_package_id(&self) -> bool {
        self.feature_flags.resolve_abort_locations_to_package_id
    }

    pub fn mysticeti_use_committed_subdag_digest(&self) -> bool {
        self.feature_flags.mysticeti_use_committed_subdag_digest
    }

    pub fn enable_vdf(&self) -> bool {
        self.feature_flags.enable_vdf
    }

    pub fn fresh_vm_on_framework_upgrade(&self) -> bool {
        self.feature_flags.fresh_vm_on_framework_upgrade
    }

    pub fn mysticeti_num_leaders_per_round(&self) -> Option<usize> {
        self.feature_flags.mysticeti_num_leaders_per_round
    }

    pub fn soft_bundle(&self) -> bool {
        self.feature_flags.soft_bundle
    }

    pub fn passkey_auth(&self) -> bool {
        self.feature_flags.passkey_auth
    }

    pub fn authority_capabilities_v2(&self) -> bool {
        self.feature_flags.authority_capabilities_v2
    }

    pub fn max_transaction_size_bytes(&self) -> u64 {
        // Provide a default value if protocol config version is too low.
        self.consensus_max_transaction_size_bytes
            .unwrap_or(256 * 1024)
    }

    pub fn max_transactions_in_block_bytes(&self) -> u64 {
        if cfg!(msim) {
            256 * 1024
        } else {
            self.consensus_max_transactions_in_block_bytes
                .unwrap_or(512 * 1024)
        }
    }

    pub fn max_num_transactions_in_block(&self) -> u64 {
        if cfg!(msim) {
            8
        } else {
            self.consensus_max_num_transactions_in_block.unwrap_or(512)
        }
    }

    pub fn rethrow_serialization_type_layout_errors(&self) -> bool {
        self.feature_flags.rethrow_serialization_type_layout_errors
    }

    pub fn consensus_distributed_vote_scoring_strategy(&self) -> bool {
        self.feature_flags
            .consensus_distributed_vote_scoring_strategy
    }

    pub fn consensus_round_prober(&self) -> bool {
        self.feature_flags.consensus_round_prober
    }

    pub fn validate_identifier_inputs(&self) -> bool {
        self.feature_flags.validate_identifier_inputs
    }

    pub fn gc_depth(&self) -> u32 {
        self.consensus_gc_depth.unwrap_or(0)
    }

    pub fn mysticeti_fastpath(&self) -> bool {
        if let Some(enabled) = is_mysticeti_fpc_enabled_in_env() {
            return enabled;
        }
        self.feature_flags.mysticeti_fastpath
    }

    pub fn relocate_event_module(&self) -> bool {
        self.feature_flags.relocate_event_module
    }

    pub fn uncompressed_g1_group_elements(&self) -> bool {
        self.feature_flags.uncompressed_g1_group_elements
    }

    pub fn disallow_new_modules_in_deps_only_packages(&self) -> bool {
        self.feature_flags
            .disallow_new_modules_in_deps_only_packages
    }

    pub fn consensus_smart_ancestor_selection(&self) -> bool {
        self.feature_flags.consensus_smart_ancestor_selection
    }

<<<<<<< HEAD
    pub fn consensus_round_prober_probe_accepted_rounds(&self) -> bool {
        self.feature_flags
            .consensus_round_prober_probe_accepted_rounds
=======
    pub fn consensus_linearize_subdag_v2(&self) -> bool {
        let res = self.feature_flags.consensus_linearize_subdag_v2;
        assert!(
            !res || self.gc_depth() > 0,
            "The consensus linearize sub dag V2 requires GC to be enabled"
        );
        res
>>>>>>> d4024c52
    }
}

#[cfg(not(msim))]
static POISON_VERSION_METHODS: AtomicBool = AtomicBool::new(false);

// Use a thread local in sim tests for test isolation.
#[cfg(msim)]
thread_local! {
    static POISON_VERSION_METHODS: AtomicBool = AtomicBool::new(false);
}

// Instantiations for each protocol version.
impl ProtocolConfig {
    /// Get the value ProtocolConfig that are in effect during the given protocol version.
    pub fn get_for_version(version: ProtocolVersion, chain: Chain) -> Self {
        // ProtocolVersion can be deserialized so we need to check it here as well.
        assert!(
            version >= ProtocolVersion::MIN,
            "Network protocol version is {:?}, but the minimum supported version by the binary is {:?}. Please upgrade the binary.",
            version,
            ProtocolVersion::MIN.0,
        );
        assert!(
            version <= ProtocolVersion::MAX_ALLOWED,
            "Network protocol version is {:?}, but the maximum supported version by the binary is {:?}. Please upgrade the binary.",
            version,
            ProtocolVersion::MAX_ALLOWED.0,
        );

        let mut ret = Self::get_for_version_impl(version, chain);
        ret.version = version;

        ret = CONFIG_OVERRIDE.with(|ovr| {
            if let Some(override_fn) = &*ovr.borrow() {
                warn!(
                    "overriding ProtocolConfig settings with custom settings (you should not see this log outside of tests)"
                );
                override_fn(version, ret)
            } else {
                ret
            }
        });

        if std::env::var("SUI_PROTOCOL_CONFIG_OVERRIDE_ENABLE").is_ok() {
            warn!("overriding ProtocolConfig settings with custom settings; this may break non-local networks");
            let overrides: ProtocolConfigOptional =
                serde_env::from_env_with_prefix("SUI_PROTOCOL_CONFIG_OVERRIDE")
                    .expect("failed to parse ProtocolConfig override env variables");
            overrides.apply_to(&mut ret);
        }

        ret
    }

    /// Get the value ProtocolConfig that are in effect during the given protocol version.
    /// Or none if the version is not supported.
    pub fn get_for_version_if_supported(version: ProtocolVersion, chain: Chain) -> Option<Self> {
        if version.0 >= ProtocolVersion::MIN.0 && version.0 <= ProtocolVersion::MAX_ALLOWED.0 {
            let mut ret = Self::get_for_version_impl(version, chain);
            ret.version = version;
            Some(ret)
        } else {
            None
        }
    }

    #[cfg(not(msim))]
    pub fn poison_get_for_min_version() {
        POISON_VERSION_METHODS.store(true, Ordering::Relaxed);
    }

    #[cfg(not(msim))]
    fn load_poison_get_for_min_version() -> bool {
        POISON_VERSION_METHODS.load(Ordering::Relaxed)
    }

    #[cfg(msim)]
    pub fn poison_get_for_min_version() {
        POISON_VERSION_METHODS.with(|p| p.store(true, Ordering::Relaxed));
    }

    #[cfg(msim)]
    fn load_poison_get_for_min_version() -> bool {
        POISON_VERSION_METHODS.with(|p| p.load(Ordering::Relaxed))
    }

    /// Convenience to get the constants at the current minimum supported version.
    /// Mainly used by client code that may not yet be protocol-version aware.
    pub fn get_for_min_version() -> Self {
        if Self::load_poison_get_for_min_version() {
            panic!("get_for_min_version called on validator");
        }
        ProtocolConfig::get_for_version(ProtocolVersion::MIN, Chain::Unknown)
    }

    /// CAREFUL! - You probably want to use `get_for_version` instead.
    ///
    /// Convenience to get the constants at the current maximum supported version.
    /// Mainly used by genesis. Note well that this function uses the max version
    /// supported locally by the node, which is not necessarily the current version
    /// of the network. ALSO, this function disregards chain specific config (by
    /// using Chain::Unknown), thereby potentially returning a protocol config that
    /// is incorrect for some feature flags. Definitely safe for testing and for
    /// protocol version 11 and prior.
    #[allow(non_snake_case)]
    pub fn get_for_max_version_UNSAFE() -> Self {
        if Self::load_poison_get_for_min_version() {
            panic!("get_for_max_version_UNSAFE called on validator");
        }
        ProtocolConfig::get_for_version(ProtocolVersion::MAX, Chain::Unknown)
    }

    fn get_for_version_impl(version: ProtocolVersion, chain: Chain) -> Self {
        #[cfg(msim)]
        {
            // populate the fake simulator version # with a different base tx cost.
            if version == ProtocolVersion::MAX_ALLOWED {
                let mut config = Self::get_for_version_impl(version - 1, Chain::Unknown);
                config.base_tx_cost_fixed = Some(config.base_tx_cost_fixed() + 1000);
                return config;
            }
        }

        // IMPORTANT: Never modify the value of any constant for a pre-existing protocol version.
        // To change the values here you must create a new protocol version with the new values!
        let mut cfg = Self {
            // will be overwritten before being returned
            version,

            // All flags are disabled in V1
            feature_flags: Default::default(),

            max_tx_size_bytes: Some(128 * 1024),
            // We need this number to be at least 100x less than `max_serialized_tx_effects_size_bytes`otherwise effects can be huge
            max_input_objects: Some(2048),
            max_serialized_tx_effects_size_bytes: Some(512 * 1024),
            max_serialized_tx_effects_size_bytes_system_tx: Some(512 * 1024 * 16),
            max_gas_payment_objects: Some(256),
            max_modules_in_publish: Some(128),
            max_package_dependencies: None,
            max_arguments: Some(512),
            max_type_arguments: Some(16),
            max_type_argument_depth: Some(16),
            max_pure_argument_size: Some(16 * 1024),
            max_programmable_tx_commands: Some(1024),
            move_binary_format_version: Some(6),
            min_move_binary_format_version: None,
            binary_module_handles: None,
            binary_struct_handles: None,
            binary_function_handles: None,
            binary_function_instantiations: None,
            binary_signatures: None,
            binary_constant_pool: None,
            binary_identifiers: None,
            binary_address_identifiers: None,
            binary_struct_defs: None,
            binary_struct_def_instantiations: None,
            binary_function_defs: None,
            binary_field_handles: None,
            binary_field_instantiations: None,
            binary_friend_decls: None,
            binary_enum_defs: None,
            binary_enum_def_instantiations: None,
            binary_variant_handles: None,
            binary_variant_instantiation_handles: None,
            max_move_object_size: Some(250 * 1024),
            max_move_package_size: Some(100 * 1024),
            max_publish_or_upgrade_per_ptb: None,
            max_tx_gas: Some(10_000_000_000),
            max_gas_price: Some(100_000),
            max_gas_computation_bucket: Some(5_000_000),
            max_loop_depth: Some(5),
            max_generic_instantiation_length: Some(32),
            max_function_parameters: Some(128),
            max_basic_blocks: Some(1024),
            max_value_stack_size: Some(1024),
            max_type_nodes: Some(256),
            max_push_size: Some(10000),
            max_struct_definitions: Some(200),
            max_function_definitions: Some(1000),
            max_fields_in_struct: Some(32),
            max_dependency_depth: Some(100),
            max_num_event_emit: Some(256),
            max_num_new_move_object_ids: Some(2048),
            max_num_new_move_object_ids_system_tx: Some(2048 * 16),
            max_num_deleted_move_object_ids: Some(2048),
            max_num_deleted_move_object_ids_system_tx: Some(2048 * 16),
            max_num_transferred_move_object_ids: Some(2048),
            max_num_transferred_move_object_ids_system_tx: Some(2048 * 16),
            max_event_emit_size: Some(250 * 1024),
            max_move_vector_len: Some(256 * 1024),
            max_type_to_layout_nodes: None,

            max_back_edges_per_function: Some(10_000),
            max_back_edges_per_module: Some(10_000),
            max_verifier_meter_ticks_per_function: Some(6_000_000),
            max_meter_ticks_per_module: Some(6_000_000),
            max_meter_ticks_per_package: None,

            object_runtime_max_num_cached_objects: Some(1000),
            object_runtime_max_num_cached_objects_system_tx: Some(1000 * 16),
            object_runtime_max_num_store_entries: Some(1000),
            object_runtime_max_num_store_entries_system_tx: Some(1000 * 16),
            base_tx_cost_fixed: Some(110_000),
            package_publish_cost_fixed: Some(1_000),
            base_tx_cost_per_byte: Some(0),
            package_publish_cost_per_byte: Some(80),
            obj_access_cost_read_per_byte: Some(15),
            obj_access_cost_mutate_per_byte: Some(40),
            obj_access_cost_delete_per_byte: Some(40),
            obj_access_cost_verify_per_byte: Some(200),
            obj_data_cost_refundable: Some(100),
            obj_metadata_cost_non_refundable: Some(50),
            gas_model_version: Some(1),
            storage_rebate_rate: Some(9900),
            storage_fund_reinvest_rate: Some(500),
            reward_slashing_rate: Some(5000),
            storage_gas_price: Some(1),
            max_transactions_per_checkpoint: Some(10_000),
            max_checkpoint_size_bytes: Some(30 * 1024 * 1024),

            // For now, perform upgrades with a bare quorum of validators.
            // MUSTFIX: This number should be increased to at least 2000 (20%) for mainnet.
            buffer_stake_for_protocol_upgrade_bps: Some(0),

            // === Native Function Costs ===
            // `address` module
            // Cost params for the Move native function `address::from_bytes(bytes: vector<u8>)`
            address_from_bytes_cost_base: Some(52),
            // Cost params for the Move native function `address::to_u256(address): u256`
            address_to_u256_cost_base: Some(52),
            // Cost params for the Move native function `address::from_u256(u256): address`
            address_from_u256_cost_base: Some(52),

            // `config` module
            // Cost params for the Move native function `read_setting_impl``
            config_read_setting_impl_cost_base: None,
            config_read_setting_impl_cost_per_byte: None,

            // `dynamic_field` module
            // Cost params for the Move native function `hash_type_and_key<K: copy + drop + store>(parent: address, k: K): address`
            dynamic_field_hash_type_and_key_cost_base: Some(100),
            dynamic_field_hash_type_and_key_type_cost_per_byte: Some(2),
            dynamic_field_hash_type_and_key_value_cost_per_byte: Some(2),
            dynamic_field_hash_type_and_key_type_tag_cost_per_byte: Some(2),
            // Cost params for the Move native function `add_child_object<Child: key>(parent: address, child: Child)`
            dynamic_field_add_child_object_cost_base: Some(100),
            dynamic_field_add_child_object_type_cost_per_byte: Some(10),
            dynamic_field_add_child_object_value_cost_per_byte: Some(10),
            dynamic_field_add_child_object_struct_tag_cost_per_byte: Some(10),
            // Cost params for the Move native function `borrow_child_object_mut<Child: key>(parent: &mut UID, id: address): &mut Child`
            dynamic_field_borrow_child_object_cost_base: Some(100),
            dynamic_field_borrow_child_object_child_ref_cost_per_byte: Some(10),
            dynamic_field_borrow_child_object_type_cost_per_byte: Some(10),
            // Cost params for the Move native function `remove_child_object<Child: key>(parent: address, id: address): Child`
            dynamic_field_remove_child_object_cost_base: Some(100),
            dynamic_field_remove_child_object_child_cost_per_byte: Some(2),
            dynamic_field_remove_child_object_type_cost_per_byte: Some(2),
            // Cost params for the Move native function `has_child_object(parent: address, id: address): bool`
            dynamic_field_has_child_object_cost_base: Some(100),
            // Cost params for the Move native function `has_child_object_with_ty<Child: key>(parent: address, id: address): bool`
            dynamic_field_has_child_object_with_ty_cost_base: Some(100),
            dynamic_field_has_child_object_with_ty_type_cost_per_byte: Some(2),
            dynamic_field_has_child_object_with_ty_type_tag_cost_per_byte: Some(2),

            // `event` module
            // Cost params for the Move native function `event::emit<T: copy + drop>(event: T)`
            event_emit_cost_base: Some(52),
            event_emit_value_size_derivation_cost_per_byte: Some(2),
            event_emit_tag_size_derivation_cost_per_byte: Some(5),
            event_emit_output_cost_per_byte: Some(10),

            //  `object` module
            // Cost params for the Move native function `borrow_uid<T: key>(obj: &T): &UID`
            object_borrow_uid_cost_base: Some(52),
            // Cost params for the Move native function `delete_impl(id: address)`
            object_delete_impl_cost_base: Some(52),
            // Cost params for the Move native function `record_new_uid(id: address)`
            object_record_new_uid_cost_base: Some(52),

            // `transfer` module
            // Cost params for the Move native function `transfer_impl<T: key>(obj: T, recipient: address)`
            transfer_transfer_internal_cost_base: Some(52),
            // Cost params for the Move native function `freeze_object<T: key>(obj: T)`
            transfer_freeze_object_cost_base: Some(52),
            // Cost params for the Move native function `share_object<T: key>(obj: T)`
            transfer_share_object_cost_base: Some(52),
            transfer_receive_object_cost_base: None,

            // `tx_context` module
            // Cost params for the Move native function `transfer_impl<T: key>(obj: T, recipient: address)`
            tx_context_derive_id_cost_base: Some(52),

            // `types` module
            // Cost params for the Move native function `is_one_time_witness<T: drop>(_: &T): bool`
            types_is_one_time_witness_cost_base: Some(52),
            types_is_one_time_witness_type_tag_cost_per_byte: Some(2),
            types_is_one_time_witness_type_cost_per_byte: Some(2),

            // `validator` module
            // Cost params for the Move native function `validate_metadata_bcs(metadata: vector<u8>)`
            validator_validate_metadata_cost_base: Some(52),
            validator_validate_metadata_data_cost_per_byte: Some(2),

            // Crypto
            crypto_invalid_arguments_cost: Some(100),
            // bls12381::bls12381_min_pk_verify
            bls12381_bls12381_min_sig_verify_cost_base: Some(52),
            bls12381_bls12381_min_sig_verify_msg_cost_per_byte: Some(2),
            bls12381_bls12381_min_sig_verify_msg_cost_per_block: Some(2),

            // bls12381::bls12381_min_pk_verify
            bls12381_bls12381_min_pk_verify_cost_base: Some(52),
            bls12381_bls12381_min_pk_verify_msg_cost_per_byte: Some(2),
            bls12381_bls12381_min_pk_verify_msg_cost_per_block: Some(2),

            // ecdsa_k1::ecrecover
            ecdsa_k1_ecrecover_keccak256_cost_base: Some(52),
            ecdsa_k1_ecrecover_keccak256_msg_cost_per_byte: Some(2),
            ecdsa_k1_ecrecover_keccak256_msg_cost_per_block: Some(2),
            ecdsa_k1_ecrecover_sha256_cost_base: Some(52),
            ecdsa_k1_ecrecover_sha256_msg_cost_per_byte: Some(2),
            ecdsa_k1_ecrecover_sha256_msg_cost_per_block: Some(2),

            // ecdsa_k1::decompress_pubkey
            ecdsa_k1_decompress_pubkey_cost_base: Some(52),

            // ecdsa_k1::secp256k1_verify
            ecdsa_k1_secp256k1_verify_keccak256_cost_base: Some(52),
            ecdsa_k1_secp256k1_verify_keccak256_msg_cost_per_byte: Some(2),
            ecdsa_k1_secp256k1_verify_keccak256_msg_cost_per_block: Some(2),
            ecdsa_k1_secp256k1_verify_sha256_cost_base: Some(52),
            ecdsa_k1_secp256k1_verify_sha256_msg_cost_per_byte: Some(2),
            ecdsa_k1_secp256k1_verify_sha256_msg_cost_per_block: Some(2),

            // ecdsa_r1::ecrecover
            ecdsa_r1_ecrecover_keccak256_cost_base: Some(52),
            ecdsa_r1_ecrecover_keccak256_msg_cost_per_byte: Some(2),
            ecdsa_r1_ecrecover_keccak256_msg_cost_per_block: Some(2),
            ecdsa_r1_ecrecover_sha256_cost_base: Some(52),
            ecdsa_r1_ecrecover_sha256_msg_cost_per_byte: Some(2),
            ecdsa_r1_ecrecover_sha256_msg_cost_per_block: Some(2),

            // ecdsa_r1::secp256k1_verify
            ecdsa_r1_secp256r1_verify_keccak256_cost_base: Some(52),
            ecdsa_r1_secp256r1_verify_keccak256_msg_cost_per_byte: Some(2),
            ecdsa_r1_secp256r1_verify_keccak256_msg_cost_per_block: Some(2),
            ecdsa_r1_secp256r1_verify_sha256_cost_base: Some(52),
            ecdsa_r1_secp256r1_verify_sha256_msg_cost_per_byte: Some(2),
            ecdsa_r1_secp256r1_verify_sha256_msg_cost_per_block: Some(2),

            // ecvrf::verify
            ecvrf_ecvrf_verify_cost_base: Some(52),
            ecvrf_ecvrf_verify_alpha_string_cost_per_byte: Some(2),
            ecvrf_ecvrf_verify_alpha_string_cost_per_block: Some(2),

            // ed25519
            ed25519_ed25519_verify_cost_base: Some(52),
            ed25519_ed25519_verify_msg_cost_per_byte: Some(2),
            ed25519_ed25519_verify_msg_cost_per_block: Some(2),

            // groth16::prepare_verifying_key
            groth16_prepare_verifying_key_bls12381_cost_base: Some(52),
            groth16_prepare_verifying_key_bn254_cost_base: Some(52),

            // groth16::verify_groth16_proof_internal
            groth16_verify_groth16_proof_internal_bls12381_cost_base: Some(52),
            groth16_verify_groth16_proof_internal_bls12381_cost_per_public_input: Some(2),
            groth16_verify_groth16_proof_internal_bn254_cost_base: Some(52),
            groth16_verify_groth16_proof_internal_bn254_cost_per_public_input: Some(2),
            groth16_verify_groth16_proof_internal_public_input_cost_per_byte: Some(2),

            // hash::blake2b256
            hash_blake2b256_cost_base: Some(52),
            hash_blake2b256_data_cost_per_byte: Some(2),
            hash_blake2b256_data_cost_per_block: Some(2),
            // hash::keccak256
            hash_keccak256_cost_base: Some(52),
            hash_keccak256_data_cost_per_byte: Some(2),
            hash_keccak256_data_cost_per_block: Some(2),

            poseidon_bn254_cost_base: None,
            poseidon_bn254_cost_per_block: None,

            // hmac::hmac_sha3_256
            hmac_hmac_sha3_256_cost_base: Some(52),
            hmac_hmac_sha3_256_input_cost_per_byte: Some(2),
            hmac_hmac_sha3_256_input_cost_per_block: Some(2),

            // group ops
            group_ops_bls12381_decode_scalar_cost: None,
            group_ops_bls12381_decode_g1_cost: None,
            group_ops_bls12381_decode_g2_cost: None,
            group_ops_bls12381_decode_gt_cost: None,
            group_ops_bls12381_scalar_add_cost: None,
            group_ops_bls12381_g1_add_cost: None,
            group_ops_bls12381_g2_add_cost: None,
            group_ops_bls12381_gt_add_cost: None,
            group_ops_bls12381_scalar_sub_cost: None,
            group_ops_bls12381_g1_sub_cost: None,
            group_ops_bls12381_g2_sub_cost: None,
            group_ops_bls12381_gt_sub_cost: None,
            group_ops_bls12381_scalar_mul_cost: None,
            group_ops_bls12381_g1_mul_cost: None,
            group_ops_bls12381_g2_mul_cost: None,
            group_ops_bls12381_gt_mul_cost: None,
            group_ops_bls12381_scalar_div_cost: None,
            group_ops_bls12381_g1_div_cost: None,
            group_ops_bls12381_g2_div_cost: None,
            group_ops_bls12381_gt_div_cost: None,
            group_ops_bls12381_g1_hash_to_base_cost: None,
            group_ops_bls12381_g2_hash_to_base_cost: None,
            group_ops_bls12381_g1_hash_to_cost_per_byte: None,
            group_ops_bls12381_g2_hash_to_cost_per_byte: None,
            group_ops_bls12381_g1_msm_base_cost: None,
            group_ops_bls12381_g2_msm_base_cost: None,
            group_ops_bls12381_g1_msm_base_cost_per_input: None,
            group_ops_bls12381_g2_msm_base_cost_per_input: None,
            group_ops_bls12381_msm_max_len: None,
            group_ops_bls12381_pairing_cost: None,
            group_ops_bls12381_g1_to_uncompressed_g1_cost: None,
            group_ops_bls12381_uncompressed_g1_to_g1_cost: None,
            group_ops_bls12381_uncompressed_g1_sum_base_cost: None,
            group_ops_bls12381_uncompressed_g1_sum_cost_per_term: None,
            group_ops_bls12381_uncompressed_g1_sum_max_terms: None,

            // zklogin::check_zklogin_id
            check_zklogin_id_cost_base: None,
            // zklogin::check_zklogin_issuer
            check_zklogin_issuer_cost_base: None,

            vdf_verify_vdf_cost: None,
            vdf_hash_to_input_cost: None,

            bcs_per_byte_serialized_cost: None,
            bcs_legacy_min_output_size_cost: None,
            bcs_failure_cost: None,
            hash_sha2_256_base_cost: None,
            hash_sha2_256_per_byte_cost: None,
            hash_sha2_256_legacy_min_input_len_cost: None,
            hash_sha3_256_base_cost: None,
            hash_sha3_256_per_byte_cost: None,
            hash_sha3_256_legacy_min_input_len_cost: None,
            type_name_get_base_cost: None,
            type_name_get_per_byte_cost: None,
            string_check_utf8_base_cost: None,
            string_check_utf8_per_byte_cost: None,
            string_is_char_boundary_base_cost: None,
            string_sub_string_base_cost: None,
            string_sub_string_per_byte_cost: None,
            string_index_of_base_cost: None,
            string_index_of_per_byte_pattern_cost: None,
            string_index_of_per_byte_searched_cost: None,
            vector_empty_base_cost: None,
            vector_length_base_cost: None,
            vector_push_back_base_cost: None,
            vector_push_back_legacy_per_abstract_memory_unit_cost: None,
            vector_borrow_base_cost: None,
            vector_pop_back_base_cost: None,
            vector_destroy_empty_base_cost: None,
            vector_swap_base_cost: None,
            debug_print_base_cost: None,
            debug_print_stack_trace_base_cost: None,

            max_size_written_objects: None,
            max_size_written_objects_system_tx: None,

            // ==== Ephemeral (consensus only) params deleted ====
            // Const params for consensus scoring decision
            // scoring_decision_mad_divisor: None,
            // scoring_decision_cutoff_value: None,

            // Limits the length of a Move identifier
            max_move_identifier_len: None,
            max_move_value_depth: None,
            max_move_enum_variants: None,

            gas_rounding_step: None,

            execution_version: None,

            max_event_emit_size_total: None,

            consensus_bad_nodes_stake_threshold: None,

            max_jwk_votes_per_validator_per_epoch: None,

            max_age_of_jwk_in_epochs: None,

            random_beacon_reduction_allowed_delta: None,

            random_beacon_reduction_lower_bound: None,

            random_beacon_dkg_timeout_round: None,

            random_beacon_min_round_interval_ms: None,

            random_beacon_dkg_version: None,

            consensus_max_transaction_size_bytes: None,

            consensus_max_transactions_in_block_bytes: None,

            consensus_max_num_transactions_in_block: None,

            consensus_voting_rounds: None,

            max_accumulated_txn_cost_per_object_in_narwhal_commit: None,

            max_deferral_rounds_for_congestion_control: None,

            max_txn_cost_overage_per_object_in_commit: None,

            min_checkpoint_interval_ms: None,

            checkpoint_summary_version_specific_data: None,

            max_soft_bundle_size: None,

            bridge_should_try_to_finalize_committee: None,

            max_accumulated_txn_cost_per_object_in_mysticeti_commit: None,

            max_accumulated_randomness_txn_cost_per_object_in_mysticeti_commit: None,

            consensus_gc_depth: None,

            gas_budget_based_txn_cost_cap_factor: None,

            gas_budget_based_txn_cost_absolute_cap_commit_count: None,
            // When adding a new constant, set it to None in the earliest version, like this:
            // new_constant: None,
        };
        for cur in 2..=version.0 {
            match cur {
                1 => unreachable!(),
                2 => {
                    cfg.feature_flags.advance_epoch_start_time_in_safe_mode = true;
                }
                3 => {
                    // changes for gas model
                    cfg.gas_model_version = Some(2);
                    // max gas budget is in MIST and an absolute value 50SUI
                    cfg.max_tx_gas = Some(50_000_000_000);
                    // min gas budget is in MIST and an absolute value 2000MIST or 0.000002SUI
                    cfg.base_tx_cost_fixed = Some(2_000);
                    // storage gas price multiplier
                    cfg.storage_gas_price = Some(76);
                    cfg.feature_flags.loaded_child_objects_fixed = true;
                    // max size of written objects during a TXn
                    // this is a sum of all objects written during a TXn
                    cfg.max_size_written_objects = Some(5 * 1000 * 1000);
                    // max size of written objects during a system TXn to allow for larger writes
                    // akin to `max_size_written_objects` but for system TXns
                    cfg.max_size_written_objects_system_tx = Some(50 * 1000 * 1000);
                    cfg.feature_flags.package_upgrades = true;
                }
                // This is the first protocol version currently possible.
                // Mainnet starts with version 4. Previous versions are pre mainnet and have
                // all been wiped out.
                // Every other chain is after version 4.
                4 => {
                    // Change reward slashing rate to 100%.
                    cfg.reward_slashing_rate = Some(10000);
                    // protect old and new lookup for object version
                    cfg.gas_model_version = Some(3);
                }
                5 => {
                    cfg.feature_flags.missing_type_is_compatibility_error = true;
                    cfg.gas_model_version = Some(4);
                    cfg.feature_flags.scoring_decision_with_validity_cutoff = true;
                    // ==== Ephemeral (consensus only) params deleted ====
                    // cfg.scoring_decision_mad_divisor = Some(2.3);
                    // cfg.scoring_decision_cutoff_value = Some(2.5);
                }
                6 => {
                    cfg.gas_model_version = Some(5);
                    cfg.buffer_stake_for_protocol_upgrade_bps = Some(5000);
                    cfg.feature_flags.consensus_order_end_of_epoch_last = true;
                }
                7 => {
                    cfg.feature_flags.disallow_adding_abilities_on_upgrade = true;
                    cfg.feature_flags
                        .disable_invariant_violation_check_in_swap_loc = true;
                    cfg.feature_flags.ban_entry_init = true;
                    cfg.feature_flags.package_digest_hash_module = true;
                }
                8 => {
                    cfg.feature_flags
                        .disallow_change_struct_type_params_on_upgrade = true;
                }
                9 => {
                    // Limits the length of a Move identifier
                    cfg.max_move_identifier_len = Some(128);
                    cfg.feature_flags.no_extraneous_module_bytes = true;
                    cfg.feature_flags
                        .advance_to_highest_supported_protocol_version = true;
                }
                10 => {
                    cfg.max_verifier_meter_ticks_per_function = Some(16_000_000);
                    cfg.max_meter_ticks_per_module = Some(16_000_000);
                }
                11 => {
                    cfg.max_move_value_depth = Some(128);
                }
                12 => {
                    cfg.feature_flags.narwhal_versioned_metadata = true;
                    if chain != Chain::Mainnet {
                        cfg.feature_flags.commit_root_state_digest = true;
                    }

                    if chain != Chain::Mainnet && chain != Chain::Testnet {
                        cfg.feature_flags.zklogin_auth = true;
                    }
                }
                13 => {}
                14 => {
                    cfg.gas_rounding_step = Some(1_000);
                    cfg.gas_model_version = Some(6);
                }
                15 => {
                    cfg.feature_flags.consensus_transaction_ordering =
                        ConsensusTransactionOrdering::ByGasPrice;
                }
                16 => {
                    cfg.feature_flags.simplified_unwrap_then_delete = true;
                }
                17 => {
                    cfg.feature_flags.upgraded_multisig_supported = true;
                }
                18 => {
                    cfg.execution_version = Some(1);
                    // Following flags are implied by this execution version.  Once support for earlier
                    // protocol versions is dropped, these flags can be removed:
                    // cfg.feature_flags.package_upgrades = true;
                    // cfg.feature_flags.disallow_adding_abilities_on_upgrade = true;
                    // cfg.feature_flags.disallow_change_struct_type_params_on_upgrade = true;
                    // cfg.feature_flags.loaded_child_objects_fixed = true;
                    // cfg.feature_flags.ban_entry_init = true;
                    // cfg.feature_flags.pack_digest_hash_modules = true;
                    cfg.feature_flags.txn_base_cost_as_multiplier = true;
                    // this is a multiplier of the gas price
                    cfg.base_tx_cost_fixed = Some(1_000);
                }
                19 => {
                    cfg.max_num_event_emit = Some(1024);
                    // We maintain the same total size limit for events, but increase the number of
                    // events that can be emitted.
                    cfg.max_event_emit_size_total = Some(
                        256 /* former event count limit */ * 250 * 1024, /* size limit per event */
                    );
                }
                20 => {
                    cfg.feature_flags.commit_root_state_digest = true;

                    if chain != Chain::Mainnet {
                        cfg.feature_flags.narwhal_new_leader_election_schedule = true;
                        cfg.consensus_bad_nodes_stake_threshold = Some(20);
                    }
                }

                21 => {
                    if chain != Chain::Mainnet {
                        cfg.feature_flags.zklogin_supported_providers = BTreeSet::from([
                            "Google".to_string(),
                            "Facebook".to_string(),
                            "Twitch".to_string(),
                        ]);
                    }
                }
                22 => {
                    cfg.feature_flags.loaded_child_object_format = true;
                }
                23 => {
                    cfg.feature_flags.loaded_child_object_format_type = true;
                    cfg.feature_flags.narwhal_new_leader_election_schedule = true;
                    // Taking a baby step approach, we consider only 20% by stake as bad nodes so we
                    // have a 80% by stake of nodes participating in the leader committee. That allow
                    // us for more redundancy in case we have validators under performing - since the
                    // responsibility is shared amongst more nodes. We can increase that once we do have
                    // higher confidence.
                    cfg.consensus_bad_nodes_stake_threshold = Some(20);
                }
                24 => {
                    cfg.feature_flags.simple_conservation_checks = true;
                    cfg.max_publish_or_upgrade_per_ptb = Some(5);

                    cfg.feature_flags.end_of_epoch_transaction_supported = true;

                    if chain != Chain::Mainnet {
                        cfg.feature_flags.enable_jwk_consensus_updates = true;
                        // Max of 10 votes per hour
                        cfg.max_jwk_votes_per_validator_per_epoch = Some(240);
                        cfg.max_age_of_jwk_in_epochs = Some(1);
                    }
                }
                25 => {
                    // Enable zkLogin for all providers in all networks.
                    cfg.feature_flags.zklogin_supported_providers = BTreeSet::from([
                        "Google".to_string(),
                        "Facebook".to_string(),
                        "Twitch".to_string(),
                    ]);
                    cfg.feature_flags.zklogin_auth = true;

                    // Enable jwk consensus updates
                    cfg.feature_flags.enable_jwk_consensus_updates = true;
                    cfg.max_jwk_votes_per_validator_per_epoch = Some(240);
                    cfg.max_age_of_jwk_in_epochs = Some(1);
                }
                26 => {
                    cfg.gas_model_version = Some(7);
                    // Only enable receiving objects in devnet
                    if chain != Chain::Mainnet && chain != Chain::Testnet {
                        cfg.transfer_receive_object_cost_base = Some(52);
                        cfg.feature_flags.receive_objects = true;
                    }
                }
                27 => {
                    cfg.gas_model_version = Some(8);
                }
                28 => {
                    // zklogin::check_zklogin_id
                    cfg.check_zklogin_id_cost_base = Some(200);
                    // zklogin::check_zklogin_issuer
                    cfg.check_zklogin_issuer_cost_base = Some(200);

                    // Only enable effects v2 on devnet.
                    if chain != Chain::Mainnet && chain != Chain::Testnet {
                        cfg.feature_flags.enable_effects_v2 = true;
                    }
                }
                29 => {
                    cfg.feature_flags.verify_legacy_zklogin_address = true;
                }
                30 => {
                    // Only enable nw certificate v2 on testnet.
                    if chain != Chain::Mainnet {
                        cfg.feature_flags.narwhal_certificate_v2 = true;
                    }

                    cfg.random_beacon_reduction_allowed_delta = Some(800);
                    // Only enable effects v2 on devnet and testnet.
                    if chain != Chain::Mainnet {
                        cfg.feature_flags.enable_effects_v2 = true;
                    }

                    // zklogin_supported_providers config is deprecated, zklogin
                    // signature verifier will use the fetched jwk map to determine
                    // whether the provider is supported based on node config.
                    cfg.feature_flags.zklogin_supported_providers = BTreeSet::default();

                    cfg.feature_flags.recompute_has_public_transfer_in_execution = true;
                }
                31 => {
                    cfg.execution_version = Some(2);
                    // Only enable shared object deletion on devnet
                    if chain != Chain::Mainnet && chain != Chain::Testnet {
                        cfg.feature_flags.shared_object_deletion = true;
                    }
                }
                32 => {
                    // enable zklogin in multisig in devnet and testnet
                    if chain != Chain::Mainnet {
                        cfg.feature_flags.accept_zklogin_in_multisig = true;
                    }
                    // enable receiving objects in devnet and testnet
                    if chain != Chain::Mainnet {
                        cfg.transfer_receive_object_cost_base = Some(52);
                        cfg.feature_flags.receive_objects = true;
                    }
                    // Only enable random beacon on devnet
                    if chain != Chain::Mainnet && chain != Chain::Testnet {
                        cfg.feature_flags.random_beacon = true;
                        cfg.random_beacon_reduction_lower_bound = Some(1600);
                        cfg.random_beacon_dkg_timeout_round = Some(3000);
                        cfg.random_beacon_min_round_interval_ms = Some(150);
                    }
                    // Only enable consensus digest in consensus commit prologue in devnet.
                    if chain != Chain::Testnet && chain != Chain::Mainnet {
                        cfg.feature_flags.include_consensus_digest_in_prologue = true;
                    }

                    // enable nw cert v2 on mainnet
                    cfg.feature_flags.narwhal_certificate_v2 = true;
                }
                33 => {
                    cfg.feature_flags.hardened_otw_check = true;
                    cfg.feature_flags.allow_receiving_object_id = true;

                    // Enable transfer-to-object in mainnet
                    cfg.transfer_receive_object_cost_base = Some(52);
                    cfg.feature_flags.receive_objects = true;

                    // Enable shared object deletion in testnet and devnet
                    if chain != Chain::Mainnet {
                        cfg.feature_flags.shared_object_deletion = true;
                    }

                    cfg.feature_flags.enable_effects_v2 = true;
                }
                34 => {}
                35 => {
                    // Add costs for poseidon::poseidon_bn254
                    if chain != Chain::Mainnet && chain != Chain::Testnet {
                        cfg.feature_flags.enable_poseidon = true;
                        cfg.poseidon_bn254_cost_base = Some(260);
                        cfg.poseidon_bn254_cost_per_block = Some(10);
                    }

                    cfg.feature_flags.enable_coin_deny_list = true;
                }
                36 => {
                    // Only enable group ops on devnet
                    if chain != Chain::Mainnet && chain != Chain::Testnet {
                        cfg.feature_flags.enable_group_ops_native_functions = true;
                        cfg.feature_flags.enable_group_ops_native_function_msm = true;
                        // Next values are arbitrary in a similar way as the other crypto native functions.
                        cfg.group_ops_bls12381_decode_scalar_cost = Some(52);
                        cfg.group_ops_bls12381_decode_g1_cost = Some(52);
                        cfg.group_ops_bls12381_decode_g2_cost = Some(52);
                        cfg.group_ops_bls12381_decode_gt_cost = Some(52);
                        cfg.group_ops_bls12381_scalar_add_cost = Some(52);
                        cfg.group_ops_bls12381_g1_add_cost = Some(52);
                        cfg.group_ops_bls12381_g2_add_cost = Some(52);
                        cfg.group_ops_bls12381_gt_add_cost = Some(52);
                        cfg.group_ops_bls12381_scalar_sub_cost = Some(52);
                        cfg.group_ops_bls12381_g1_sub_cost = Some(52);
                        cfg.group_ops_bls12381_g2_sub_cost = Some(52);
                        cfg.group_ops_bls12381_gt_sub_cost = Some(52);
                        cfg.group_ops_bls12381_scalar_mul_cost = Some(52);
                        cfg.group_ops_bls12381_g1_mul_cost = Some(52);
                        cfg.group_ops_bls12381_g2_mul_cost = Some(52);
                        cfg.group_ops_bls12381_gt_mul_cost = Some(52);
                        cfg.group_ops_bls12381_scalar_div_cost = Some(52);
                        cfg.group_ops_bls12381_g1_div_cost = Some(52);
                        cfg.group_ops_bls12381_g2_div_cost = Some(52);
                        cfg.group_ops_bls12381_gt_div_cost = Some(52);
                        cfg.group_ops_bls12381_g1_hash_to_base_cost = Some(52);
                        cfg.group_ops_bls12381_g2_hash_to_base_cost = Some(52);
                        cfg.group_ops_bls12381_g1_hash_to_cost_per_byte = Some(2);
                        cfg.group_ops_bls12381_g2_hash_to_cost_per_byte = Some(2);
                        cfg.group_ops_bls12381_g1_msm_base_cost = Some(52);
                        cfg.group_ops_bls12381_g2_msm_base_cost = Some(52);
                        cfg.group_ops_bls12381_g1_msm_base_cost_per_input = Some(52);
                        cfg.group_ops_bls12381_g2_msm_base_cost_per_input = Some(52);
                        cfg.group_ops_bls12381_msm_max_len = Some(32);
                        cfg.group_ops_bls12381_pairing_cost = Some(52);
                    }
                    // Enable shared object deletion on all networks.
                    cfg.feature_flags.shared_object_deletion = true;

                    cfg.consensus_max_transaction_size_bytes = Some(256 * 1024); // 256KB
                    cfg.consensus_max_transactions_in_block_bytes = Some(6 * 1_024 * 1024);
                    // 6 MB
                }
                37 => {
                    cfg.feature_flags.reject_mutable_random_on_entry_functions = true;

                    // Enable consensus digest in consensus commit prologue in testnet and devnet.
                    if chain != Chain::Mainnet {
                        cfg.feature_flags.include_consensus_digest_in_prologue = true;
                    }
                }
                38 => {
                    cfg.binary_module_handles = Some(100);
                    cfg.binary_struct_handles = Some(300);
                    cfg.binary_function_handles = Some(1500);
                    cfg.binary_function_instantiations = Some(750);
                    cfg.binary_signatures = Some(1000);
                    // constants and identifiers are proportional to the binary size,
                    // and they vastly depend on the code, so we are leaving them
                    // reasonably high
                    cfg.binary_constant_pool = Some(4000);
                    cfg.binary_identifiers = Some(10000);
                    cfg.binary_address_identifiers = Some(100);
                    cfg.binary_struct_defs = Some(200);
                    cfg.binary_struct_def_instantiations = Some(100);
                    cfg.binary_function_defs = Some(1000);
                    cfg.binary_field_handles = Some(500);
                    cfg.binary_field_instantiations = Some(250);
                    cfg.binary_friend_decls = Some(100);
                    // reduce dependencies maximum
                    cfg.max_package_dependencies = Some(32);
                    cfg.max_modules_in_publish = Some(64);
                    // bump execution version
                    cfg.execution_version = Some(3);
                }
                39 => {
                    // It is important that we keep this protocol version blank due to an issue with random.move.
                }
                40 => {}
                41 => {
                    // Enable group ops and all networks (but not msm)
                    cfg.feature_flags.enable_group_ops_native_functions = true;
                    // Next values are arbitrary in a similar way as the other crypto native functions.
                    cfg.group_ops_bls12381_decode_scalar_cost = Some(52);
                    cfg.group_ops_bls12381_decode_g1_cost = Some(52);
                    cfg.group_ops_bls12381_decode_g2_cost = Some(52);
                    cfg.group_ops_bls12381_decode_gt_cost = Some(52);
                    cfg.group_ops_bls12381_scalar_add_cost = Some(52);
                    cfg.group_ops_bls12381_g1_add_cost = Some(52);
                    cfg.group_ops_bls12381_g2_add_cost = Some(52);
                    cfg.group_ops_bls12381_gt_add_cost = Some(52);
                    cfg.group_ops_bls12381_scalar_sub_cost = Some(52);
                    cfg.group_ops_bls12381_g1_sub_cost = Some(52);
                    cfg.group_ops_bls12381_g2_sub_cost = Some(52);
                    cfg.group_ops_bls12381_gt_sub_cost = Some(52);
                    cfg.group_ops_bls12381_scalar_mul_cost = Some(52);
                    cfg.group_ops_bls12381_g1_mul_cost = Some(52);
                    cfg.group_ops_bls12381_g2_mul_cost = Some(52);
                    cfg.group_ops_bls12381_gt_mul_cost = Some(52);
                    cfg.group_ops_bls12381_scalar_div_cost = Some(52);
                    cfg.group_ops_bls12381_g1_div_cost = Some(52);
                    cfg.group_ops_bls12381_g2_div_cost = Some(52);
                    cfg.group_ops_bls12381_gt_div_cost = Some(52);
                    cfg.group_ops_bls12381_g1_hash_to_base_cost = Some(52);
                    cfg.group_ops_bls12381_g2_hash_to_base_cost = Some(52);
                    cfg.group_ops_bls12381_g1_hash_to_cost_per_byte = Some(2);
                    cfg.group_ops_bls12381_g2_hash_to_cost_per_byte = Some(2);
                    cfg.group_ops_bls12381_g1_msm_base_cost = Some(52);
                    cfg.group_ops_bls12381_g2_msm_base_cost = Some(52);
                    cfg.group_ops_bls12381_g1_msm_base_cost_per_input = Some(52);
                    cfg.group_ops_bls12381_g2_msm_base_cost_per_input = Some(52);
                    cfg.group_ops_bls12381_msm_max_len = Some(32);
                    cfg.group_ops_bls12381_pairing_cost = Some(52);
                }
                42 => {}
                43 => {
                    cfg.feature_flags.zklogin_max_epoch_upper_bound_delta = Some(30);
                    cfg.max_meter_ticks_per_package = Some(16_000_000);
                }
                44 => {
                    // Enable consensus digest in consensus commit prologue on all networks..
                    cfg.feature_flags.include_consensus_digest_in_prologue = true;
                    // Switch between Narwhal and Mysticeti per epoch in tests, devnet and testnet.
                    if chain != Chain::Mainnet {
                        cfg.feature_flags.consensus_choice = ConsensusChoice::SwapEachEpoch;
                    }
                }
                45 => {
                    // Use tonic networking for consensus, in tests and devnet.
                    if chain != Chain::Testnet && chain != Chain::Mainnet {
                        cfg.feature_flags.consensus_network = ConsensusNetwork::Tonic;
                    }

                    if chain != Chain::Mainnet {
                        // Enable leader scoring & schedule change on testnet for mysticeti.
                        cfg.feature_flags.mysticeti_leader_scoring_and_schedule = true;
                    }
                    cfg.min_move_binary_format_version = Some(6);
                    cfg.feature_flags.accept_zklogin_in_multisig = true;

                    // Also bumps framework snapshot to fix binop issue.

                    // enable bridge in devnet
                    if chain != Chain::Mainnet && chain != Chain::Testnet {
                        cfg.feature_flags.bridge = true;
                    }
                }
                46 => {
                    // enable bridge in devnet and testnet
                    if chain != Chain::Mainnet {
                        cfg.feature_flags.bridge = true;
                    }

                    // Enable resharing at same initial version
                    cfg.feature_flags.reshare_at_same_initial_version = true;
                }
                47 => {}
                48 => {
                    // Use tonic networking for Mysticeti.
                    cfg.feature_flags.consensus_network = ConsensusNetwork::Tonic;

                    // Enable resolving abort code IDs to package ID instead of runtime module ID
                    cfg.feature_flags.resolve_abort_locations_to_package_id = true;

                    // Enable random beacon on testnet.
                    if chain != Chain::Mainnet {
                        cfg.feature_flags.random_beacon = true;
                        cfg.random_beacon_reduction_lower_bound = Some(1600);
                        cfg.random_beacon_dkg_timeout_round = Some(3000);
                        cfg.random_beacon_min_round_interval_ms = Some(200);
                    }

                    // Enable the committed sub dag digest inclusion on the commit output
                    cfg.feature_flags.mysticeti_use_committed_subdag_digest = true;
                }
                49 => {
                    if chain != Chain::Testnet && chain != Chain::Mainnet {
                        cfg.move_binary_format_version = Some(7);
                    }

                    // enable vdf in devnet
                    if chain != Chain::Mainnet && chain != Chain::Testnet {
                        cfg.feature_flags.enable_vdf = true;
                        // Set to 30x and 2x the cost of a signature verification for now. This
                        // should be updated along with other native crypto functions.
                        cfg.vdf_verify_vdf_cost = Some(1500);
                        cfg.vdf_hash_to_input_cost = Some(100);
                    }

                    // Only enable consensus commit prologue V3 in devnet.
                    if chain != Chain::Testnet && chain != Chain::Mainnet {
                        cfg.feature_flags
                            .record_consensus_determined_version_assignments_in_prologue = true;
                    }

                    // Run Mysticeti consensus in testnet.
                    if chain != Chain::Mainnet {
                        cfg.feature_flags.consensus_choice = ConsensusChoice::Mysticeti;
                    }

                    // Run Move verification on framework upgrades in its own VM
                    cfg.feature_flags.fresh_vm_on_framework_upgrade = true;
                }
                50 => {
                    // Enable checkpoint batching in testnet.
                    if chain != Chain::Mainnet {
                        cfg.checkpoint_summary_version_specific_data = Some(1);
                        cfg.min_checkpoint_interval_ms = Some(200);
                    }

                    // Only enable prepose consensus commit prologue in checkpoints in devnet.
                    if chain != Chain::Testnet && chain != Chain::Mainnet {
                        cfg.feature_flags
                            .prepend_prologue_tx_in_consensus_commit_in_checkpoints = true;
                    }

                    cfg.feature_flags.mysticeti_num_leaders_per_round = Some(1);

                    // Set max transaction deferral to 10 consensus rounds.
                    cfg.max_deferral_rounds_for_congestion_control = Some(10);
                }
                51 => {
                    cfg.random_beacon_dkg_version = Some(1);

                    if chain != Chain::Testnet && chain != Chain::Mainnet {
                        cfg.feature_flags.enable_coin_deny_list_v2 = true;
                    }
                }
                52 => {
                    if chain != Chain::Mainnet {
                        cfg.feature_flags.soft_bundle = true;
                        cfg.max_soft_bundle_size = Some(5);
                    }

                    cfg.config_read_setting_impl_cost_base = Some(100);
                    cfg.config_read_setting_impl_cost_per_byte = Some(40);

                    // Turn on shared object congestion control in devnet.
                    if chain != Chain::Testnet && chain != Chain::Mainnet {
                        cfg.max_accumulated_txn_cost_per_object_in_narwhal_commit = Some(100);
                        cfg.feature_flags.per_object_congestion_control_mode =
                            PerObjectCongestionControlMode::TotalTxCount;
                    }

                    // Enable Mysticeti on mainnet.
                    cfg.feature_flags.consensus_choice = ConsensusChoice::Mysticeti;

                    // Enable leader scoring & schedule change on mainnet for mysticeti.
                    cfg.feature_flags.mysticeti_leader_scoring_and_schedule = true;

                    // Enable checkpoint batching on mainnet.
                    cfg.checkpoint_summary_version_specific_data = Some(1);
                    cfg.min_checkpoint_interval_ms = Some(200);

                    // Enable consensus commit prologue V3 in testnet.
                    if chain != Chain::Mainnet {
                        cfg.feature_flags
                            .record_consensus_determined_version_assignments_in_prologue = true;
                        cfg.feature_flags
                            .prepend_prologue_tx_in_consensus_commit_in_checkpoints = true;
                    }
                    // Turn on enums in testnet and devnet
                    if chain != Chain::Mainnet {
                        cfg.move_binary_format_version = Some(7);
                    }

                    if chain != Chain::Testnet && chain != Chain::Mainnet {
                        cfg.feature_flags.passkey_auth = true;
                    }
                    cfg.feature_flags.enable_coin_deny_list_v2 = true;
                }
                53 => {
                    // Do not allow bridge committee to finalize on mainnet.
                    cfg.bridge_should_try_to_finalize_committee = Some(chain != Chain::Mainnet);

                    // Enable consensus commit prologue V3 on mainnet.
                    cfg.feature_flags
                        .record_consensus_determined_version_assignments_in_prologue = true;
                    cfg.feature_flags
                        .prepend_prologue_tx_in_consensus_commit_in_checkpoints = true;

                    if chain == Chain::Unknown {
                        cfg.feature_flags.authority_capabilities_v2 = true;
                    }

                    // Turns on shared object congestion control on testnet.
                    if chain != Chain::Mainnet {
                        cfg.max_accumulated_txn_cost_per_object_in_narwhal_commit = Some(100);
                        cfg.max_accumulated_txn_cost_per_object_in_mysticeti_commit = Some(10);
                        cfg.feature_flags.per_object_congestion_control_mode =
                            PerObjectCongestionControlMode::TotalTxCount;
                    }

                    // Adjust stdlib gas costs
                    cfg.bcs_per_byte_serialized_cost = Some(2);
                    cfg.bcs_legacy_min_output_size_cost = Some(1);
                    cfg.bcs_failure_cost = Some(52);
                    cfg.debug_print_base_cost = Some(52);
                    cfg.debug_print_stack_trace_base_cost = Some(52);
                    cfg.hash_sha2_256_base_cost = Some(52);
                    cfg.hash_sha2_256_per_byte_cost = Some(2);
                    cfg.hash_sha2_256_legacy_min_input_len_cost = Some(1);
                    cfg.hash_sha3_256_base_cost = Some(52);
                    cfg.hash_sha3_256_per_byte_cost = Some(2);
                    cfg.hash_sha3_256_legacy_min_input_len_cost = Some(1);
                    cfg.type_name_get_base_cost = Some(52);
                    cfg.type_name_get_per_byte_cost = Some(2);
                    cfg.string_check_utf8_base_cost = Some(52);
                    cfg.string_check_utf8_per_byte_cost = Some(2);
                    cfg.string_is_char_boundary_base_cost = Some(52);
                    cfg.string_sub_string_base_cost = Some(52);
                    cfg.string_sub_string_per_byte_cost = Some(2);
                    cfg.string_index_of_base_cost = Some(52);
                    cfg.string_index_of_per_byte_pattern_cost = Some(2);
                    cfg.string_index_of_per_byte_searched_cost = Some(2);
                    cfg.vector_empty_base_cost = Some(52);
                    cfg.vector_length_base_cost = Some(52);
                    cfg.vector_push_back_base_cost = Some(52);
                    cfg.vector_push_back_legacy_per_abstract_memory_unit_cost = Some(2);
                    cfg.vector_borrow_base_cost = Some(52);
                    cfg.vector_pop_back_base_cost = Some(52);
                    cfg.vector_destroy_empty_base_cost = Some(52);
                    cfg.vector_swap_base_cost = Some(52);
                }
                54 => {
                    // Enable random beacon on mainnet.
                    cfg.feature_flags.random_beacon = true;
                    cfg.random_beacon_reduction_lower_bound = Some(1000);
                    cfg.random_beacon_dkg_timeout_round = Some(3000);
                    cfg.random_beacon_min_round_interval_ms = Some(500);

                    // Turns on shared object congestion control on mainnet.
                    cfg.max_accumulated_txn_cost_per_object_in_narwhal_commit = Some(100);
                    cfg.max_accumulated_txn_cost_per_object_in_mysticeti_commit = Some(10);
                    cfg.feature_flags.per_object_congestion_control_mode =
                        PerObjectCongestionControlMode::TotalTxCount;

                    // Enable soft bundle on mainnet.
                    cfg.feature_flags.soft_bundle = true;
                    cfg.max_soft_bundle_size = Some(5);
                }
                55 => {
                    // Turn on enums mainnet
                    cfg.move_binary_format_version = Some(7);

                    // Assume 1KB per transaction and 500 transactions per block.
                    cfg.consensus_max_transactions_in_block_bytes = Some(512 * 1024);
                    // Assume 20_000 TPS * 5% max stake per validator / (minimum) 4 blocks per round = 250 transactions per block maximum
                    // Using a higher limit that is 512, to account for bursty traffic and system transactions.
                    cfg.consensus_max_num_transactions_in_block = Some(512);

                    cfg.feature_flags.rethrow_serialization_type_layout_errors = true;
                }
                56 => {
                    if chain == Chain::Mainnet {
                        cfg.feature_flags.bridge = true;
                    }
                }
                57 => {
                    // Reduce minimum number of random beacon shares.
                    cfg.random_beacon_reduction_lower_bound = Some(800);
                }
                58 => {
                    if chain == Chain::Mainnet {
                        cfg.bridge_should_try_to_finalize_committee = Some(true);
                    }

                    if chain != Chain::Mainnet && chain != Chain::Testnet {
                        // Enable distributed vote scoring for devnet
                        cfg.feature_flags
                            .consensus_distributed_vote_scoring_strategy = true;
                    }
                }
                59 => {
                    // Enable round prober in consensus.
                    cfg.feature_flags.consensus_round_prober = true;
                }
                60 => {
                    cfg.max_type_to_layout_nodes = Some(512);
                    cfg.feature_flags.validate_identifier_inputs = true;
                }
                61 => {
                    if chain != Chain::Mainnet {
                        // Enable distributed vote scoring for testnet
                        cfg.feature_flags
                            .consensus_distributed_vote_scoring_strategy = true;
                    }
                    // Further reduce minimum number of random beacon shares.
                    cfg.random_beacon_reduction_lower_bound = Some(700);

                    if chain != Chain::Mainnet && chain != Chain::Testnet {
                        // Enable Mysticeti fastpath for devnet
                        cfg.feature_flags.mysticeti_fastpath = true;
                    }
                }
                62 => {
                    cfg.feature_flags.relocate_event_module = true;
                }
                63 => {
                    cfg.feature_flags.per_object_congestion_control_mode =
                        PerObjectCongestionControlMode::TotalGasBudgetWithCap;
                    cfg.gas_budget_based_txn_cost_cap_factor = Some(400_000);
                    cfg.max_accumulated_txn_cost_per_object_in_mysticeti_commit = Some(18_500_000);
                    cfg.max_accumulated_txn_cost_per_object_in_narwhal_commit = Some(240_000_000);
                }
                64 => {
                    cfg.feature_flags.per_object_congestion_control_mode =
                        PerObjectCongestionControlMode::TotalTxCount;
                    cfg.max_accumulated_txn_cost_per_object_in_narwhal_commit = Some(40);
                    cfg.max_accumulated_txn_cost_per_object_in_mysticeti_commit = Some(3);
                }
                65 => {
                    // Enable distributed vote scoring for mainnet
                    cfg.feature_flags
                        .consensus_distributed_vote_scoring_strategy = true;
                }
                66 => {
                    if chain == Chain::Mainnet {
                        // Revert the distributed vote scoring for mainnet (for one protocol upgrade)
                        cfg.feature_flags
                            .consensus_distributed_vote_scoring_strategy = false;
                    }
                }
                67 => {
                    // Enable it once again.
                    cfg.feature_flags
                        .consensus_distributed_vote_scoring_strategy = true;
                }
                68 => {
                    cfg.group_ops_bls12381_g1_to_uncompressed_g1_cost = Some(26);
                    cfg.group_ops_bls12381_uncompressed_g1_to_g1_cost = Some(52);
                    cfg.group_ops_bls12381_uncompressed_g1_sum_base_cost = Some(26);
                    cfg.group_ops_bls12381_uncompressed_g1_sum_cost_per_term = Some(13);
                    cfg.group_ops_bls12381_uncompressed_g1_sum_max_terms = Some(2000);

                    if chain != Chain::Mainnet && chain != Chain::Testnet {
                        cfg.feature_flags.uncompressed_g1_group_elements = true;
                    }

                    cfg.feature_flags.per_object_congestion_control_mode =
                        PerObjectCongestionControlMode::TotalGasBudgetWithCap;
                    cfg.gas_budget_based_txn_cost_cap_factor = Some(400_000);
                    cfg.max_accumulated_txn_cost_per_object_in_mysticeti_commit = Some(18_500_000);
                    cfg.max_accumulated_randomness_txn_cost_per_object_in_mysticeti_commit =
                        Some(3_700_000); // 20% of above
                    cfg.max_txn_cost_overage_per_object_in_commit = Some(u64::MAX);
                    cfg.gas_budget_based_txn_cost_absolute_cap_commit_count = Some(50);

                    // Further reduce minimum number of random beacon shares.
                    cfg.random_beacon_reduction_lower_bound = Some(500);

                    cfg.feature_flags.disallow_new_modules_in_deps_only_packages = true;
                }
                69 => {
                    // Sets number of rounds allowed for fastpath voting in consensus.
                    cfg.consensus_voting_rounds = Some(40);

                    if chain != Chain::Mainnet && chain != Chain::Testnet {
                        // Enable smart ancestor selection for devnet
                        cfg.feature_flags.consensus_smart_ancestor_selection = true;
                    }

                    if chain != Chain::Mainnet {
                        cfg.feature_flags.uncompressed_g1_group_elements = true;
                    }
                }
                70 => {
                    if chain != Chain::Mainnet && chain != Chain::Testnet {
                        // Enable probing for accepted rounds in round prober.
                        cfg.feature_flags
                            .consensus_round_prober_probe_accepted_rounds = true;
                    }

                    cfg.consensus_gc_depth = Some(5);
                }
                // Use this template when making changes:
                //
                //     // modify an existing constant.
                //     move_binary_format_version: Some(7),
                //
                //     // Add a new constant (which is set to None in prior versions).
                //     new_constant: Some(new_value),
                //
                //     // Remove a constant (ensure that it is never accessed during this version).
                //     max_move_object_size: None,
                _ => panic!("unsupported version {:?}", version),
            }
        }
        cfg
    }

    // Extract the bytecode verifier config from this protocol config. `for_signing` indicates
    // whether this config is used for verification during signing or execution.
    pub fn verifier_config(&self, signing_limits: Option<(usize, usize)>) -> VerifierConfig {
        let (max_back_edges_per_function, max_back_edges_per_module) = if let Some((
            max_back_edges_per_function,
            max_back_edges_per_module,
        )) = signing_limits
        {
            (
                Some(max_back_edges_per_function),
                Some(max_back_edges_per_module),
            )
        } else {
            (None, None)
        };

        VerifierConfig {
            max_loop_depth: Some(self.max_loop_depth() as usize),
            max_generic_instantiation_length: Some(self.max_generic_instantiation_length() as usize),
            max_function_parameters: Some(self.max_function_parameters() as usize),
            max_basic_blocks: Some(self.max_basic_blocks() as usize),
            max_value_stack_size: self.max_value_stack_size() as usize,
            max_type_nodes: Some(self.max_type_nodes() as usize),
            max_push_size: Some(self.max_push_size() as usize),
            max_dependency_depth: Some(self.max_dependency_depth() as usize),
            max_fields_in_struct: Some(self.max_fields_in_struct() as usize),
            max_function_definitions: Some(self.max_function_definitions() as usize),
            max_data_definitions: Some(self.max_struct_definitions() as usize),
            max_constant_vector_len: Some(self.max_move_vector_len()),
            max_back_edges_per_function,
            max_back_edges_per_module,
            max_basic_blocks_in_script: None,
            max_idenfitier_len: self.max_move_identifier_len_as_option(), // Before protocol version 9, there was no limit
            allow_receiving_object_id: self.allow_receiving_object_id(),
            reject_mutable_random_on_entry_functions: self
                .reject_mutable_random_on_entry_functions(),
            bytecode_version: self.move_binary_format_version(),
            max_variants_in_enum: self.max_move_enum_variants_as_option(),
        }
    }

    /// Override one or more settings in the config, for testing.
    /// This must be called at the beginning of the test, before get_for_(min|max)_version is
    /// called, since those functions cache their return value.
    pub fn apply_overrides_for_testing(
        override_fn: impl Fn(ProtocolVersion, Self) -> Self + Send + 'static,
    ) -> OverrideGuard {
        CONFIG_OVERRIDE.with(|ovr| {
            let mut cur = ovr.borrow_mut();
            assert!(cur.is_none(), "config override already present");
            *cur = Some(Box::new(override_fn));
            OverrideGuard
        })
    }
}

// Setters for tests.
// This is only needed for feature_flags. Please suffix each setter with `_for_testing`.
// Non-feature_flags should already have test setters defined through macros.
impl ProtocolConfig {
    pub fn set_advance_to_highest_supported_protocol_version_for_testing(&mut self, val: bool) {
        self.feature_flags
            .advance_to_highest_supported_protocol_version = val
    }
    pub fn set_commit_root_state_digest_supported_for_testing(&mut self, val: bool) {
        self.feature_flags.commit_root_state_digest = val
    }
    pub fn set_zklogin_auth_for_testing(&mut self, val: bool) {
        self.feature_flags.zklogin_auth = val
    }
    pub fn set_enable_jwk_consensus_updates_for_testing(&mut self, val: bool) {
        self.feature_flags.enable_jwk_consensus_updates = val
    }
    pub fn set_random_beacon_for_testing(&mut self, val: bool) {
        self.feature_flags.random_beacon = val
    }

    pub fn set_upgraded_multisig_for_testing(&mut self, val: bool) {
        self.feature_flags.upgraded_multisig_supported = val
    }
    pub fn set_accept_zklogin_in_multisig_for_testing(&mut self, val: bool) {
        self.feature_flags.accept_zklogin_in_multisig = val
    }

    pub fn set_shared_object_deletion_for_testing(&mut self, val: bool) {
        self.feature_flags.shared_object_deletion = val;
    }

    pub fn set_narwhal_new_leader_election_schedule_for_testing(&mut self, val: bool) {
        self.feature_flags.narwhal_new_leader_election_schedule = val;
    }

    pub fn set_receive_object_for_testing(&mut self, val: bool) {
        self.feature_flags.receive_objects = val
    }
    pub fn set_narwhal_certificate_v2_for_testing(&mut self, val: bool) {
        self.feature_flags.narwhal_certificate_v2 = val
    }
    pub fn set_verify_legacy_zklogin_address_for_testing(&mut self, val: bool) {
        self.feature_flags.verify_legacy_zklogin_address = val
    }

    pub fn set_per_object_congestion_control_mode_for_testing(
        &mut self,
        val: PerObjectCongestionControlMode,
    ) {
        self.feature_flags.per_object_congestion_control_mode = val;
    }

    pub fn set_consensus_choice_for_testing(&mut self, val: ConsensusChoice) {
        self.feature_flags.consensus_choice = val;
    }

    pub fn set_consensus_network_for_testing(&mut self, val: ConsensusNetwork) {
        self.feature_flags.consensus_network = val;
    }

    pub fn set_zklogin_max_epoch_upper_bound_delta_for_testing(&mut self, val: Option<u64>) {
        self.feature_flags.zklogin_max_epoch_upper_bound_delta = val
    }

    pub fn set_disable_bridge_for_testing(&mut self) {
        self.feature_flags.bridge = false
    }

    pub fn set_mysticeti_num_leaders_per_round_for_testing(&mut self, val: Option<usize>) {
        self.feature_flags.mysticeti_num_leaders_per_round = val;
    }

    pub fn set_enable_soft_bundle_for_testing(&mut self, val: bool) {
        self.feature_flags.soft_bundle = val;
    }

    pub fn set_passkey_auth_for_testing(&mut self, val: bool) {
        self.feature_flags.passkey_auth = val
    }

    pub fn set_consensus_distributed_vote_scoring_strategy_for_testing(&mut self, val: bool) {
        self.feature_flags
            .consensus_distributed_vote_scoring_strategy = val;
    }

    pub fn set_consensus_round_prober_for_testing(&mut self, val: bool) {
        self.feature_flags.consensus_round_prober = val;
    }

    pub fn set_disallow_new_modules_in_deps_only_packages_for_testing(&mut self, val: bool) {
        self.feature_flags
            .disallow_new_modules_in_deps_only_packages = val;
    }

<<<<<<< HEAD
    pub fn set_consensus_round_prober_probe_accepted_rounds(&mut self, val: bool) {
        self.feature_flags
            .consensus_round_prober_probe_accepted_rounds = val;
=======
    pub fn set_consensus_linearize_subdag_v2_for_testing(&mut self, val: bool) {
        self.feature_flags.consensus_linearize_subdag_v2 = val;
>>>>>>> d4024c52
    }
}

type OverrideFn = dyn Fn(ProtocolVersion, ProtocolConfig) -> ProtocolConfig + Send;

thread_local! {
    static CONFIG_OVERRIDE: RefCell<Option<Box<OverrideFn>>> = RefCell::new(None);
}

#[must_use]
pub struct OverrideGuard;

impl Drop for OverrideGuard {
    fn drop(&mut self) {
        info!("restoring override fn");
        CONFIG_OVERRIDE.with(|ovr| {
            *ovr.borrow_mut() = None;
        });
    }
}

/// Defines which limit got crossed.
/// The value which crossed the limit and value of the limit crossed are embedded
#[derive(PartialEq, Eq)]
pub enum LimitThresholdCrossed {
    None,
    Soft(u128, u128),
    Hard(u128, u128),
}

/// Convenience function for comparing limit ranges
/// V::MAX must be at >= U::MAX and T::MAX
pub fn check_limit_in_range<T: Into<V>, U: Into<V>, V: PartialOrd + Into<u128>>(
    x: T,
    soft_limit: U,
    hard_limit: V,
) -> LimitThresholdCrossed {
    let x: V = x.into();
    let soft_limit: V = soft_limit.into();

    debug_assert!(soft_limit <= hard_limit);

    // It is important to preserve this comparison order because if soft_limit == hard_limit
    // we want LimitThresholdCrossed::Hard
    if x >= hard_limit {
        LimitThresholdCrossed::Hard(x.into(), hard_limit.into())
    } else if x < soft_limit {
        LimitThresholdCrossed::None
    } else {
        LimitThresholdCrossed::Soft(x.into(), soft_limit.into())
    }
}

#[macro_export]
macro_rules! check_limit {
    ($x:expr, $hard:expr) => {
        check_limit!($x, $hard, $hard)
    };
    ($x:expr, $soft:expr, $hard:expr) => {
        check_limit_in_range($x as u64, $soft, $hard)
    };
}

/// Used to check which limits were crossed if the TX is metered (not system tx)
/// Args are: is_metered, value_to_check, metered_limit, unmetered_limit
/// metered_limit is always less than or equal to unmetered_hard_limit
#[macro_export]
macro_rules! check_limit_by_meter {
    ($is_metered:expr, $x:expr, $metered_limit:expr, $unmetered_hard_limit:expr, $metric:expr) => {{
        // If this is metered, we use the metered_limit limit as the upper bound
        let (h, metered_str) = if $is_metered {
            ($metered_limit, "metered")
        } else {
            // Unmetered gets more headroom
            ($unmetered_hard_limit, "unmetered")
        };
        use sui_protocol_config::check_limit_in_range;
        let result = check_limit_in_range($x as u64, $metered_limit, h);
        match result {
            LimitThresholdCrossed::None => {}
            LimitThresholdCrossed::Soft(_, _) => {
                $metric.with_label_values(&[metered_str, "soft"]).inc();
            }
            LimitThresholdCrossed::Hard(_, _) => {
                $metric.with_label_values(&[metered_str, "hard"]).inc();
            }
        };
        result
    }};
}

pub fn is_mysticeti_fpc_enabled_in_env() -> Option<bool> {
    if let Ok(v) = std::env::var("CONSENSUS") {
        if v == "mysticeti_fpc" {
            return Some(true);
        } else if v == "mysticeti" {
            return Some(false);
        }
    }
    None
}

#[cfg(all(test, not(msim)))]
mod test {
    use insta::assert_yaml_snapshot;

    use super::*;

    #[test]
    fn snapshot_tests() {
        println!("\n============================================================================");
        println!("!                                                                          !");
        println!("! IMPORTANT: never update snapshots from this test. only add new versions! !");
        println!("!                                                                          !");
        println!("============================================================================\n");
        for chain_id in &[Chain::Unknown, Chain::Mainnet, Chain::Testnet] {
            // make Chain::Unknown snapshots compatible with pre-chain-id snapshots so that we
            // don't break the release-time compatibility tests. Once Chain Id configs have been
            // released everywhere, we can remove this and only test Mainnet and Testnet
            let chain_str = match chain_id {
                Chain::Unknown => "".to_string(),
                _ => format!("{:?}_", chain_id),
            };
            for i in MIN_PROTOCOL_VERSION..=MAX_PROTOCOL_VERSION {
                let cur = ProtocolVersion::new(i);
                assert_yaml_snapshot!(
                    format!("{}version_{}", chain_str, cur.as_u64()),
                    ProtocolConfig::get_for_version(cur, *chain_id)
                );
            }
        }
    }

    #[test]
    fn test_getters() {
        let prot: ProtocolConfig =
            ProtocolConfig::get_for_version(ProtocolVersion::new(1), Chain::Unknown);
        assert_eq!(
            prot.max_arguments(),
            prot.max_arguments_as_option().unwrap()
        );
    }

    #[test]
    fn test_setters() {
        let mut prot: ProtocolConfig =
            ProtocolConfig::get_for_version(ProtocolVersion::new(1), Chain::Unknown);
        prot.set_max_arguments_for_testing(123);
        assert_eq!(prot.max_arguments(), 123);

        prot.set_max_arguments_from_str_for_testing("321".to_string());
        assert_eq!(prot.max_arguments(), 321);

        prot.disable_max_arguments_for_testing();
        assert_eq!(prot.max_arguments_as_option(), None);

        prot.set_attr_for_testing("max_arguments".to_string(), "456".to_string());
        assert_eq!(prot.max_arguments(), 456);
    }

    #[test]
    #[should_panic(expected = "unsupported version")]
    fn max_version_test() {
        // When this does not panic, version higher than MAX_PROTOCOL_VERSION exists.
        // To fix, bump MAX_PROTOCOL_VERSION or disable this check for the version.
        let _ = ProtocolConfig::get_for_version_impl(
            ProtocolVersion::new(MAX_PROTOCOL_VERSION + 1),
            Chain::Unknown,
        );
    }

    #[test]
    fn lookup_by_string_test() {
        let prot: ProtocolConfig =
            ProtocolConfig::get_for_version(ProtocolVersion::new(1), Chain::Unknown);
        // Does not exist
        assert!(prot.lookup_attr("some random string".to_string()).is_none());

        assert!(
            prot.lookup_attr("max_arguments".to_string())
                == Some(ProtocolConfigValue::u32(prot.max_arguments())),
        );

        // We didnt have this in version 1
        assert!(prot
            .lookup_attr("max_move_identifier_len".to_string())
            .is_none());

        // But we did in version 9
        let prot: ProtocolConfig =
            ProtocolConfig::get_for_version(ProtocolVersion::new(9), Chain::Unknown);
        assert!(
            prot.lookup_attr("max_move_identifier_len".to_string())
                == Some(ProtocolConfigValue::u64(prot.max_move_identifier_len()))
        );

        let prot: ProtocolConfig =
            ProtocolConfig::get_for_version(ProtocolVersion::new(1), Chain::Unknown);
        // We didnt have this in version 1
        assert!(prot
            .attr_map()
            .get("max_move_identifier_len")
            .unwrap()
            .is_none());
        // We had this in version 1
        assert!(
            prot.attr_map().get("max_arguments").unwrap()
                == &Some(ProtocolConfigValue::u32(prot.max_arguments()))
        );

        // Check feature flags
        let prot: ProtocolConfig =
            ProtocolConfig::get_for_version(ProtocolVersion::new(1), Chain::Unknown);
        // Does not exist
        assert!(prot
            .feature_flags
            .lookup_attr("some random string".to_owned())
            .is_none());
        assert!(!prot
            .feature_flags
            .attr_map()
            .contains_key("some random string"));

        // Was false in v1
        assert!(
            prot.feature_flags
                .lookup_attr("package_upgrades".to_owned())
                == Some(false)
        );
        assert!(
            prot.feature_flags
                .attr_map()
                .get("package_upgrades")
                .unwrap()
                == &false
        );
        let prot: ProtocolConfig =
            ProtocolConfig::get_for_version(ProtocolVersion::new(4), Chain::Unknown);
        // Was true from v3 and up
        assert!(
            prot.feature_flags
                .lookup_attr("package_upgrades".to_owned())
                == Some(true)
        );
        assert!(
            prot.feature_flags
                .attr_map()
                .get("package_upgrades")
                .unwrap()
                == &true
        );
    }

    #[test]
    fn limit_range_fn_test() {
        let low = 100u32;
        let high = 10000u64;

        assert!(check_limit!(1u8, low, high) == LimitThresholdCrossed::None);
        assert!(matches!(
            check_limit!(255u16, low, high),
            LimitThresholdCrossed::Soft(255u128, 100)
        ));
        // This wont compile because lossy
        //assert!(check_limit!(100000000u128, low, high) == LimitThresholdCrossed::None);
        // This wont compile because lossy
        //assert!(check_limit!(100000000usize, low, high) == LimitThresholdCrossed::None);

        assert!(matches!(
            check_limit!(2550000u64, low, high),
            LimitThresholdCrossed::Hard(2550000, 10000)
        ));

        assert!(matches!(
            check_limit!(2550000u64, high, high),
            LimitThresholdCrossed::Hard(2550000, 10000)
        ));

        assert!(matches!(
            check_limit!(1u8, high),
            LimitThresholdCrossed::None
        ));

        assert!(check_limit!(255u16, high) == LimitThresholdCrossed::None);

        assert!(matches!(
            check_limit!(2550000u64, high),
            LimitThresholdCrossed::Hard(2550000, 10000)
        ));
    }
}<|MERGE_RESOLUTION|>--- conflicted
+++ resolved
@@ -573,16 +573,14 @@
     #[serde(skip_serializing_if = "is_false")]
     consensus_smart_ancestor_selection: bool,
 
-<<<<<<< HEAD
     // Probe accepted rounds in round prober.
     #[serde(skip_serializing_if = "is_false")]
     consensus_round_prober_probe_accepted_rounds: bool,
-=======
+
     // Enables the new logic for collecting the subdag in the consensus linearizer. The new logic does not stop the recursion at the highest
     // committed round for each authority, but allows to commit uncommitted blocks up to gc round (excluded) for that authority.
     #[serde(skip_serializing_if = "is_false")]
     consensus_linearize_subdag_v2: bool,
->>>>>>> d4024c52
 }
 
 fn is_false(b: &bool) -> bool {
@@ -1704,11 +1702,11 @@
         self.feature_flags.consensus_smart_ancestor_selection
     }
 
-<<<<<<< HEAD
     pub fn consensus_round_prober_probe_accepted_rounds(&self) -> bool {
         self.feature_flags
             .consensus_round_prober_probe_accepted_rounds
-=======
+    }
+
     pub fn consensus_linearize_subdag_v2(&self) -> bool {
         let res = self.feature_flags.consensus_linearize_subdag_v2;
         assert!(
@@ -1716,7 +1714,6 @@
             "The consensus linearize sub dag V2 requires GC to be enabled"
         );
         res
->>>>>>> d4024c52
     }
 }
 
@@ -3173,14 +3170,13 @@
             .disallow_new_modules_in_deps_only_packages = val;
     }
 
-<<<<<<< HEAD
     pub fn set_consensus_round_prober_probe_accepted_rounds(&mut self, val: bool) {
         self.feature_flags
             .consensus_round_prober_probe_accepted_rounds = val;
-=======
+    }
+
     pub fn set_consensus_linearize_subdag_v2_for_testing(&mut self, val: bool) {
         self.feature_flags.consensus_linearize_subdag_v2 = val;
->>>>>>> d4024c52
     }
 }
 
