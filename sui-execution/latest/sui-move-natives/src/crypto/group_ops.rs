--- conflicted
+++ resolved
@@ -32,12 +32,8 @@
 fn is_supported(context: &NativeContext) -> PartialVMResult<bool> {
     Ok(context
         .extensions()
-<<<<<<< HEAD
-        .get::<NativeContextMut<ObjectRuntime>>()
+        .get::<NativeContextMut<ObjectRuntime>>()?
         .borrow()
-=======
-        .get::<ObjectRuntime>()?
->>>>>>> c64c5853
         .protocol_config
         .enable_group_ops_native_functions())
 }
@@ -45,12 +41,8 @@
 fn is_msm_supported(context: &NativeContext) -> PartialVMResult<bool> {
     Ok(context
         .extensions()
-<<<<<<< HEAD
-        .get::<NativeContextMut<ObjectRuntime>>()
+        .get::<NativeContextMut<ObjectRuntime>>()?
         .borrow()
-=======
-        .get::<ObjectRuntime>()?
->>>>>>> c64c5853
         .protocol_config
         .enable_group_ops_native_function_msm())
 }
@@ -58,35 +50,18 @@
 fn is_uncompressed_g1_supported(context: &NativeContext) -> PartialVMResult<bool> {
     Ok(context
         .extensions()
-<<<<<<< HEAD
-        .get::<NativeContextMut<ObjectRuntime>>()
+        .get::<NativeContextMut<ObjectRuntime>>()?
         .borrow()
-=======
-        .get::<ObjectRuntime>()?
->>>>>>> c64c5853
         .protocol_config
         .uncompressed_g1_group_elements())
 }
 
-<<<<<<< HEAD
-fn v2_native_charge(context: &NativeContext, cost: InternalGas) -> InternalGas {
-    if context
-        .extensions()
-        .get::<NativeContextMut<ObjectRuntime>>()
-        .borrow()
-        .protocol_config
-        .native_charging_v2()
-    {
-        context.gas_used()
-    } else {
-        cost
-    }
-=======
 fn v2_native_charge(context: &NativeContext, cost: InternalGas) -> PartialVMResult<InternalGas> {
     Ok(
         if context
             .extensions()
-            .get::<ObjectRuntime>()?
+            .get::<NativeContextMut<ObjectRuntime>>()?
+            .borrow()
             .protocol_config
             .native_charging_v2()
         {
@@ -95,7 +70,6 @@
             cost
         },
     )
->>>>>>> c64c5853
 }
 
 fn map_op_result(
