// Copyright (c) The Diem Core Contributors
// Copyright (c) The Move Contributors
// SPDX-License-Identifier: Apache-2.0

use crate::{
    framework::{run_test_impl, CompiledState, MaybeNamedCompiledModule, MoveTestAdapter},
    tasks::{EmptyCommand, InitCommand, SyntaxChoice, TaskInput},
};
use anyhow::{anyhow, Error, Result};
use async_trait::async_trait;
use clap::Parser;
use move_binary_format::{
    errors::{Location, VMError, VMResult},
    CompiledModule,
};
use move_command_line_common::files::verify_and_create_named_address_mapping;
use move_compiler::{editions::Edition, shared::PackagePaths, FullyCompiledProgram};
use move_core_types::parsing::address::ParsedAddress;
use move_core_types::{
    account_address::AccountAddress,
    identifier::{IdentStr, Identifier},
    language_storage::{ModuleId, TypeTag},
    runtime_value::MoveValue,
};
use move_stdlib::move_stdlib_named_addresses;
use move_symbol_pool::Symbol;
use move_vm_config::runtime::VMConfig;
use move_vm_runtime::{
    dev_utils::{
        gas_schedule::{self, GasStatus},
        in_memory_test_adapter::InMemoryTestAdapter,
        storage::{InMemoryStorage, StoredPackage},
        vm_test_adapter::VMTestAdapter,
    },
    execution::vm::MoveVM,
    natives::move_stdlib::{stdlib_native_functions, GasParameters},
    runtime::MoveRuntime,
    shared::{
        gas::GasMeter, linkage_context::LinkageContext, serialization::SerializedReturnValues,
    },
};
use once_cell::sync::Lazy;

use std::{collections::BTreeMap, path::Path, sync::Arc};

const STD_ADDR: AccountAddress = AccountAddress::ONE;

struct SimpleRuntimeTestAdapter {
    compiled_state: CompiledState,
    default_syntax: SyntaxChoice,
    // NB: We can reuse the in-memory test adapter from the vm runtime tests
    adapter: InMemoryTestAdapter,
    // storage: InMemoryStorage,
    // vm: VirtualMachine,
}

#[derive(Debug, Parser)]
pub struct AdapterInitArgs {
    #[arg(long = "edition")]
    pub edition: Option<Edition>,
}

#[derive(Debug, Parser, Default)]
pub struct PublishLinkageArgs {
    #[arg(long = "location")]
    pub location: Option<AccountAddress>,
    #[clap(flatten)]
    pub linkage: Linkage,
}

#[derive(Debug, Clone, Parser, Default)]
pub struct Linkage {
    #[arg(long = "linkage", value_parser = parse_linkage, num_args(1..))]
    pub linkage: Vec<(AccountAddress, AccountAddress)>,
    #[arg(long = "type-origin", value_parser = parse_type_origin, num_args(1..))]
    pub type_origin: Vec<((AccountAddress, Identifier, Identifier), AccountAddress)>,
}

impl Linkage {
    pub fn overlay(&self, mut existing_linkage: LinkageContext) -> VMResult<LinkageContext> {
        for (runtime_id, storage_id) in self.linkage.iter() {
            existing_linkage
                .add_entry(*runtime_id, *storage_id)
                .map_err(|err| err.finish(Location::Undefined))?;
        }
        Ok(existing_linkage)
    }
}

impl PublishLinkageArgs {
    pub fn overlay(&self, existing_linkage: LinkageContext) -> VMResult<LinkageContext> {
        self.linkage.overlay(existing_linkage)
    }

    pub fn resolve_publication_location(
        &self,
        sender: AccountAddress,
        linkage: &LinkageContext,
    ) -> AccountAddress {
        // 1. Use location if specified; otherwise
        // 2. Use the sender address (remapped if it exists in the linkage table); otherwise
        // 3. Use the sender address
        self.location.unwrap_or(
            linkage
                .linkage_table
                .get(&sender)
                .copied()
                .unwrap_or(sender),
        )
    }
}

fn parse_linkage(s: &str) -> Result<(AccountAddress, AccountAddress)> {
    let parts: Vec<_> = s.split("=>").collect::<Vec<_>>();
    if parts.len() != 2 {
        return Err(anyhow!("Invalid linkage format. Expected 'addr1=>addr2'"));
    }
    let addr1 = AccountAddress::from_hex_literal(parts[0])?;
    let addr2 = AccountAddress::from_hex_literal(parts[1])?;
    Ok((addr1, addr2))
}

fn parse_type_origin(
    s: &str,
) -> Result<((AccountAddress, Identifier, Identifier), AccountAddress)> {
    let parts: Vec<_> = s.split("=>").collect::<Vec<_>>();
    if parts.len() != 2 {
        return Err(anyhow!(
            "Invalid type origin format. Expected 'addr1::name::name=>addr2'"
        ));
    }
    let (addr1, mname, tname) = {
        let tparts: Vec<_> = parts[0].split("::").collect::<Vec<_>>();
        if tparts.len() != 3 {
            return Err(anyhow!(
                "Invalid type origin format. Expected 'addr1::name::name=>addr2'"
            ));
        }
        (
            AccountAddress::from_hex_literal(tparts[0])?,
            Identifier::new(tparts[1])?,
            Identifier::new(tparts[2])?,
        )
    };
    let addr2 = AccountAddress::from_hex_literal(parts[1])?;
    Ok(((addr1, mname, tname), addr2))
}

#[async_trait]
impl<'a> MoveTestAdapter<'a> for SimpleRuntimeTestAdapter {
    type ExtraInitArgs = AdapterInitArgs;
    type ExtraPublishArgs = PublishLinkageArgs;
    type ExtraValueArgs = ();
    type ExtraRunArgs = Linkage;
    type Subcommand = EmptyCommand;

    fn compiled_state(&mut self) -> &mut CompiledState {
        &mut self.compiled_state
    }

    fn default_syntax(&self) -> SyntaxChoice {
        self.default_syntax
    }

    async fn init(
        default_syntax: SyntaxChoice,
        pre_compiled_deps: Option<Arc<FullyCompiledProgram>>,
        task_opt: Option<TaskInput<(InitCommand, Self::ExtraInitArgs)>>,
        _path: &Path,
    ) -> (Self, Option<String>) {
        println!("---- INITIALIZING -------------------------------------------------------------");
        println!("grabbing init arguments");
        let (additional_mapping, compiler_edition) = match task_opt.map(|t| t.command) {
            Some((InitCommand { named_addresses }, AdapterInitArgs { edition })) => {
                let addresses = verify_and_create_named_address_mapping(named_addresses).unwrap();
                let compiler_edition = edition.unwrap_or(Edition::LEGACY);
                (addresses, compiler_edition)
            }
            None => (BTreeMap::new(), Edition::LEGACY),
        };

        println!("generating named address map");
        let mut named_address_mapping = move_stdlib_named_addresses();
        for (name, addr) in additional_mapping {
            if named_address_mapping.contains_key(&name) {
                panic!(
                    "Invalid init. The named address '{}' is reserved by the move-stdlib",
                    name
                )
            }
            named_address_mapping.insert(name, addr);
        }
        println!("creating VM");
        let native_functions =
            stdlib_native_functions(STD_ADDR, GasParameters::zeros(), /* silent */ false)
                .map_err(|e| e.finish(Location::Undefined))
                .expect("Failed to initialize natives");
        let vm_config = test_vm_config();
        let runtime = MoveRuntime::new(native_functions, vm_config);
        println!("creating adapter");
        let mut adapter = Self {
            compiled_state: CompiledState::new(
                named_address_mapping,
                pre_compiled_deps,
                None,
                Some(compiler_edition),
                None,
            ),
            default_syntax,
            adapter: InMemoryTestAdapter::new_with_runtime(runtime),
        };

        println!("doing initial publish");
        adapter
            .perform_action(None, |inner_adapter, _gas_status| {
                let move_stdlib = MOVE_STDLIB_COMPILED.to_vec();
                let sender = *move_stdlib.first().unwrap().self_id().address();
                println!("generating stdlib linkage");
                let linkage_context = LinkageContext::new(BTreeMap::from([(sender, sender)]));
                println!("calling stdlib publish with address {sender:?}");
                let pkg = StoredPackage::from_module_for_testing_with_linkage(
                    sender,
                    linkage_context,
                    move_stdlib,
                )
                .unwrap();
                let pkg = pkg.into_serialized_package();
                inner_adapter.publish_package(sender, pkg).unwrap();
                Ok(())
            })
            .unwrap();
        let mut addr_to_name_mapping = BTreeMap::new();
        for (name, addr) in move_stdlib_named_addresses() {
            let prev = addr_to_name_mapping.insert(addr, Symbol::from(name));
            assert!(prev.is_none());
        }
        for module in MOVE_STDLIB_COMPILED
            .iter()
            .filter(|module| !adapter.compiled_state.is_precompiled_dep(&module.self_id()))
            .collect::<Vec<_>>()
        {
            adapter
                .compiled_state
                .add_and_generate_interface_file(module.clone());
        }
        (adapter, None)
    }

    async fn publish_modules(
        &mut self,
        modules: Vec<MaybeNamedCompiledModule>,
        gas_budget: Option<u64>,
        extra_args: Self::ExtraPublishArgs,
    ) -> Result<(Option<String>, Vec<MaybeNamedCompiledModule>)> {
        println!("---- PUBLISHING MODULE --------------------------------------------------------");
        let pub_modules = modules
            .iter()
            .map(|module| module.module.clone())
            .collect::<Vec<_>>();
        println!("collecting ID");
        let id = pub_modules.first().unwrap().self_id();
        println!("computing sender");
        let sender = *id.address();
        println!("performing publish for {sender}");
        println!("generating linkage");
        let linkage_context = extra_args.overlay(self.adapter.generate_linkage_context(
            sender,
            sender,
            &pub_modules,
        )?)?;
        let storage_id = extra_args.resolve_publication_location(sender, &linkage_context);
        println!("linkage: {linkage_context:#?}");
        println!("publication location: {storage_id}");
        println!("doing publish");
        let pkg = StoredPackage::from_module_for_testing_with_linkage(
            storage_id,
            linkage_context,
            pub_modules.clone(),
        )?;
        let runtime_id = pkg.runtime_id;
        let publish_result = self.perform_action(gas_budget, |inner_adapter, _gas_status| {
            let pkg = pkg.into_serialized_package();
            inner_adapter.publish_package(runtime_id, pkg)?;
            println!("done");
            Ok(())
        });
        match publish_result {
            Ok(()) => Ok((None, modules)),
            Err(e) => Err(anyhow!(
                "Unable to publish module '{}'. Got VMError: {}",
                id,
                format_vm_error(&e)
            )),
        }
    }

    async fn publish_modules_with_calls(
        &mut self,
        modules: Vec<MaybeNamedCompiledModule>,
        calls: Vec<(ModuleId, Identifier, Vec<MoveValue>)>,
        signers: Vec<ParsedAddress>,
        gas_budget: Option<u64>,
        extra_args: Self::ExtraPublishArgs,
    ) -> Result<(
        Option<String>,
        Vec<MaybeNamedCompiledModule>,
        Vec<SerializedReturnValues>,
    )> {
        println!("---- PUBLISHING MODULE WITH CALLS ---------------------------------------------");
        let pub_modules = modules
            .iter()
            .map(|module| module.module.clone())
            .collect::<Vec<_>>();
        println!("collecting ID");
        let id = pub_modules.first().unwrap().self_id();
        println!("computing sender");
        let sender = *id.address();
        println!("performing publish for {sender}");
        println!("generating linkage");
        let linkage_context = extra_args.overlay(self.adapter.generate_linkage_context(
            sender,
            sender,
            &pub_modules,
        )?)?;
        let storage_id = extra_args.resolve_publication_location(sender, &linkage_context);
        println!("linkage: {linkage_context:#?}");
        println!("publication location: {storage_id}");
        let mut gas_meter = Self::make_gas_status(gas_budget);
        println!("doing verification");
        let pkg = StoredPackage::from_module_for_testing_with_linkage(
            storage_id,
            linkage_context,
            pub_modules.clone(),
        )?;
        let runtime_id = pkg.runtime_id;
        let pkg = pkg.into_serialized_package();
        let (verif_pkg, mut publish_vm) = self
            .perform_action_with_gas(&mut gas_meter, |inner_adapter, _gas_status| {
                inner_adapter.verify_package(runtime_id, pkg)
            })?;
        println!("doing calls");
        let signers: Vec<_> = signers
            .into_iter()
            .map(|addr| self.compiled_state().resolve_address(&addr))
            .collect();
        let call_results = calls
            .into_iter()
            .map(|(module, function, txn_args)| {
                println!("calling {module}::{function}");
                call_vm_function(
                    &mut publish_vm,
                    &module,
                    &function,
                    vec![],
                    signers.clone(),
                    txn_args,
                    &mut gas_meter,
                )
                .map_err(|e| {
                    anyhow!(
                        "Function execution failed with VMError: {}",
                        format_vm_error(&e)
                    )
                })
            })
            .collect::<Result<Vec<_>>>()?;
        println!("doing publish");
        let publish_result = self
            .perform_action_with_gas(&mut gas_meter, |inner_adapter, _gas_status| {
                inner_adapter.publish_verified_package(sender, verif_pkg)
            });
        match publish_result {
            Ok(()) => Ok((None, modules, call_results)),
            Err(e) => Err(anyhow!(
                "Unable to publish module '{}'. Got VMError: {}",
                id,
                format_vm_error(&e)
            )),
        }
    }

    async fn call_function(
        &mut self,
        module: &ModuleId,
        function: &IdentStr,
        type_arg_tags: Vec<TypeTag>,
        signers: Vec<ParsedAddress>,
        txn_args: Vec<MoveValue>,
        gas_budget: Option<u64>,
        extra_args: Self::ExtraRunArgs,
    ) -> Result<(Option<String>, SerializedReturnValues)> {
        println!("---- CALLING FUNCTION ---------------------------------------------------------");
        let signers: Vec<_> = signers
            .into_iter()
            .map(|addr| self.compiled_state().resolve_address(&addr))
            .collect();
        let serialized_return_values = self
<<<<<<< HEAD
            .perform_action(gas_budget, |inner_adapter, gas_status| {
                let runtime_id = *module.address();
                // TODO: If there are linkage directives, respect them here.
                println!("generating linkage");
                let mut linkage =
                    extra_args.overlay(inner_adapter.get_linkage_context(runtime_id)?)?;
                linkage.add_type_arg_addresses_reflexive(&type_arg_tags);

                println!("generating vm instance");
                let mut vm_instance = inner_adapter.make_vm(linkage)?;
                call_vm_function(
                    &mut vm_instance,
                    module,
                    function,
                    type_arg_tags,
                    signers,
                    txn_args,
                    gas_status,
                )
            })
=======
            .perform_session_action(
                gas_budget,
                |session, gas_status| {
                    let type_args: Vec<_> = type_arg_tags
                        .into_iter()
                        .map(|tag| session.load_type(&tag))
                        .collect::<VMResult<_>>()?;

                    session.execute_function_bypass_visibility(
                        module, function, type_args, args, gas_status, None,
                    )
                },
                test_vm_config(),
            )
>>>>>>> d6d37897
            .map_err(|e| {
                anyhow!(
                    "Function execution failed with VMError: {}",
                    format_vm_error(&e)
                )
            })?;
        Ok((None, serialized_return_values))
    }

    #[allow(clippy::diverging_sub_expression)]
    async fn handle_subcommand(
        &mut self,
        _: TaskInput<Self::Subcommand>,
    ) -> Result<Option<String>> {
        unimplemented!()
    }

    async fn process_error(&self, err: Error) -> Error {
        err
    }
}

pub fn format_vm_error(e: &VMError) -> String {
    let location_string = match e.location() {
        Location::Undefined => "undefined".to_owned(),
        Location::Module(id) => format!("0x{}::{}", id.address().short_str_lossless(), id.name()),
    };
    // message: {message:?},
    format!(
        "{{
    major_status: {major_status:?},
    sub_status: {sub_status:?},
    location: {location_string},
    indices: {indices:?},
    offsets: {offsets:?},
}}",
        major_status = e.major_status(),
        sub_status = e.sub_status(),
        location_string = location_string,
        // TODO maybe include source map info?
        indices = e.indices(),
        offsets = e.offsets(),
        // message = e.message(),
    )
}

impl SimpleRuntimeTestAdapter {
    fn perform_action<Ret>(
        &mut self,
        gas_budget: Option<u64>,
        f: impl FnOnce(&mut dyn VMTestAdapter<InMemoryStorage>, &mut GasStatus) -> VMResult<Ret>,
    ) -> VMResult<Ret> {
        let mut gas_status = Self::make_gas_status(gas_budget);
        self.perform_action_with_gas(&mut gas_status, f)
    }

    fn make_gas_status<'gas>(gas_budget: Option<u64>) -> GasStatus<'gas> {
        println!("creating gas_status");
        move_cli::sandbox::utils::get_gas_status(&gas_schedule::INITIAL_COST_SCHEDULE, gas_budget)
            .unwrap()
    }

    fn perform_action_with_gas<Ret>(
        &mut self,
        gas_status: &mut GasStatus,
        f: impl FnOnce(&mut dyn VMTestAdapter<InMemoryStorage>, &mut GasStatus) -> VMResult<Ret>,
    ) -> VMResult<Ret> {
        // perform op
        println!("performing operation");
        let res = f(&mut self.adapter, gas_status)?;
        Ok(res)
    }
}

fn call_vm_function(
    vm_instance: &mut MoveVM<'_>,
    module: &ModuleId,
    function: &IdentStr,
    type_arg_tags: Vec<TypeTag>,
    signers: Vec<AccountAddress>,
    txn_args: Vec<MoveValue>,
    gas_meter: &mut impl GasMeter,
) -> VMResult<SerializedReturnValues> {
    println!("Creating type arguments");
    let type_args: Vec<_> = type_arg_tags
        .into_iter()
        .map(|tag| vm_instance.load_type(&tag))
        .collect::<VMResult<_>>()?;

    println!("Creaing args");
    let args = txn_args
        .iter()
        .map(|arg| arg.simple_serialize().unwrap())
        .collect::<Vec<_>>();
    // TODO rethink testing signer args
    let args = signers
        .iter()
        .map(|a| MoveValue::Signer(*a).simple_serialize().unwrap())
        .chain(args)
        .collect();

    println!("Doing call");
    vm_instance.execute_function_bypass_visibility(module, function, type_args, args, gas_meter)
}

pub static PRECOMPILED_MOVE_STDLIB: Lazy<FullyCompiledProgram> = Lazy::new(|| {
    let program_res = move_compiler::construct_pre_compiled_lib(
        vec![PackagePaths {
            name: None,
            paths: move_stdlib::move_stdlib_files(),
            named_address_map: move_stdlib::move_stdlib_named_addresses(),
        }],
        None,
        move_compiler::Flags::empty(),
        None,
    )
    .unwrap();
    match program_res {
        Ok(stdlib) => stdlib,
        Err((files, errors)) => {
            eprintln!("!!!Standard library failed to compile!!!");
            move_compiler::diagnostics::report_diagnostics(&files, errors)
        }
    }
});

static MOVE_STDLIB_COMPILED: Lazy<Vec<CompiledModule>> = Lazy::new(|| {
    let (files, units_res) = move_compiler::Compiler::from_files(
        None,
        move_stdlib::move_stdlib_files(),
        vec![],
        move_stdlib::move_stdlib_named_addresses(),
    )
    .build()
    .unwrap();
    match units_res {
        Err(diags) => {
            eprintln!("!!!Standard library failed to compile!!!");
            move_compiler::diagnostics::report_diagnostics(&files, diags)
        }
        Ok((_, warnings)) if !warnings.is_empty() => {
            eprintln!("!!!Standard library failed to compile!!!");
            move_compiler::diagnostics::report_diagnostics(&files, warnings)
        }
        Ok((units, _warnings)) => units
            .into_iter()
            .map(|annot_module| annot_module.named_module.module)
            .collect(),
    }
});

fn test_vm_config() -> VMConfig {
    VMConfig {
        enable_invariant_violation_check_in_swap_loc: false,
        ..Default::default()
    }
}

#[tokio::main]
pub async fn run_test(path: &Path) -> Result<(), Box<dyn std::error::Error>> {
    run_test_impl::<SimpleRuntimeTestAdapter>(path, Some(Arc::new(PRECOMPILED_MOVE_STDLIB.clone())))
        .await
}<|MERGE_RESOLUTION|>--- conflicted
+++ resolved
@@ -395,7 +395,6 @@
             .map(|addr| self.compiled_state().resolve_address(&addr))
             .collect();
         let serialized_return_values = self
-<<<<<<< HEAD
             .perform_action(gas_budget, |inner_adapter, gas_status| {
                 let runtime_id = *module.address();
                 // TODO: If there are linkage directives, respect them here.
@@ -416,22 +415,6 @@
                     gas_status,
                 )
             })
-=======
-            .perform_session_action(
-                gas_budget,
-                |session, gas_status| {
-                    let type_args: Vec<_> = type_arg_tags
-                        .into_iter()
-                        .map(|tag| session.load_type(&tag))
-                        .collect::<VMResult<_>>()?;
-
-                    session.execute_function_bypass_visibility(
-                        module, function, type_args, args, gas_status, None,
-                    )
-                },
-                test_vm_config(),
-            )
->>>>>>> d6d37897
             .map_err(|e| {
                 anyhow!(
                     "Function execution failed with VMError: {}",
@@ -534,7 +517,8 @@
         .collect();
 
     println!("Doing call");
-    vm_instance.execute_function_bypass_visibility(module, function, type_args, args, gas_meter)
+    vm_instance
+        .execute_function_bypass_visibility(module, function, type_args, args, gas_meter, None)
 }
 
 pub static PRECOMPILED_MOVE_STDLIB: Lazy<FullyCompiledProgram> = Lazy::new(|| {
